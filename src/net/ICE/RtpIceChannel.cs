--- conflicted
+++ resolved
@@ -1,1755 +1,1751 @@
-﻿//-----------------------------------------------------------------------------
-// Filename: RtpIceChannel.cs
-//
-// Description: Represents an RTP channel with ICE connectivity checks as 
-// described in the Interactive Connectivity Establishment RFC8445
-// https://tools.ietf.org/html/rfc8445.
-//
-// Additionally support for the following standards or proposed standards 
-// is included:
-// - "Trickle ICE" as per draft RFC
-//   https://tools.ietf.org/html/draft-ietf-ice-trickle-21.
-// - "WebRTC IP Address Handling Requirements" as per draft RFC
-//   https://tools.ietf.org/html/draft-ietf-rtcweb-ip-handling-12
-//   SECURITY NOTE: See https://tools.ietf.org/html/draft-ietf-rtcweb-ip-handling-12#section-5.2
-//   for recommendations on how a WebRTC application should expose a
-//   hosts IP address information. This implementation is using Mode 2.
-// - Session Traversal Utilities for NAT (STUN)
-//   https://tools.ietf.org/html/rfc8553
-// - Traversal Using Relays around NAT (TURN): Relay Extensions to 
-//   Session Traversal Utilities for NAT (STUN)
-//   https://tools.ietf.org/html/rfc5766
-// - Using Multicast DNS to protect privacy when exposing ICE candidates
-//   draft-ietf-rtcweb-mdns-ice-candidates-04 [ed. not implemented as of 26 Jul 2020].
-//   https://tools.ietf.org/html/draft-ietf-rtcweb-mdns-ice-candidates-04
-// - Multicast DNS
-//   https://tools.ietf.org/html/rfc6762
-//
-// Notes:
-// The source from Chromium that performs the equivalent of this class
-// (and much more) is:
-// https://chromium.googlesource.com/external/webrtc/+/refs/heads/master/p2p/base/p2p_transport_channel.cc
-//
-// Multicast DNS: Chromium (and possibly other WebRTC stacks) make use of *.local
-// DNS hostnames (see Multicast RFC linked above). Support for such hostnames is 
-// not supported directly in this library because there is no underlying support
-// in .NET Core. A callback hook is available so that an application can connect
-// up an MDNS resolver if required.
-// Windows 10 has recently introduced a level of support for MDNS:
-// https://docs.microsoft.com/en-us/uwp/api/windows.networking.servicediscovery.dnssd?view=winrt-19041
-// From a command prompt: 
-// c:\> dns-md -B
-// c:\> dns-sd -G v4 fbba6380-2cc4-41b1-ab0d-61548dd28a29.local
-// c:\> dns-sd -G v6 b1f949b8-5ec9-41a6-b3ef-eb529f217de9.local
-// But it's expected that it's highly unlikely support will be added to .NET Core
-// anytime soon (AC 26 Jul 2020).
-//
-// Author(s):
-// Aaron Clauson (aaron@sipsorcery.com)
-// 
-// History:
-// 15 Mar 2020	Aaron Clauson	Created, Dublin, Ireland.
-// 23 Jun 2020  Aaron Clauson   Renamed from IceSession to RtpIceChannel.
-//
-// License: 
-// BSD 3-Clause "New" or "Revised" License, see included LICENSE.md file.
-//-----------------------------------------------------------------------------
-
-using System;
-using System.Collections.Concurrent;
-using System.Collections.Generic;
-using System.Linq;
-using System.Net;
-using System.Net.Sockets;
-using System.Runtime.CompilerServices;
-using System.Security.Cryptography;
-using System.Text;
-using System.Text.RegularExpressions;
-using System.Threading;
-using System.Threading.Tasks;
-using Microsoft.Extensions.Logging;
-using SIPSorcery.Sys;
-
-[assembly: InternalsVisibleToAttribute("SIPSorcery.UnitTests")]
-
-namespace SIPSorcery.Net
-{
-    /// <summary>
-    /// An RTP ICE Channel carries out connectivity checks with a remote peer in an
-    /// attempt to determine the best destination end point to communicate with the
-    /// remote party.
-    /// </summary>
-    /// <remarks>
-    /// Local server reflexive candidates don't get added to the checklist since they are just local
-    /// "host" candidates with an extra NAT address mapping. The NAT address mapping is needed for the
-    /// remote ICE peer but locally a server reflexive candidate is always going to be represented by
-    /// a "host" candidate.
-    /// 
-    /// Limitations:
-    ///  - To reduce complexity only a single checklist is used. This is based on the main 
-    ///    webrtc use case where RTP (audio and video) and RTCP are all multiplexed on a 
-    ///    single socket pair. Therefore  there only needs to be a single component and single 
-    ///    data stream. If an additional use case occurs then multiple checklists could be added.
-    ///    
-    /// Developer Notes:
-    /// There are 4 main tasks occurring during the ICE checks:
-    /// - Local candidates: ICE server checks (which can take seconds) are being carried out to
-    ///   gather "server reflexive" and "relay" candidates.
-    /// - Remote candidates: the remote peer should be trickling in its candidates which need to
-    ///   be validated and if accepted new entries added to the checklist.
-    /// - Checklist connectivity checks: the candidate pairs in the checklist need to have
-    ///   connectivity checks sent.
-    /// - Match STUN messages: STUN requests and responses are being received and need to be 
-    ///   matched to either an ICE server check or a checklist entry check. After matching 
-    ///   action needs to be taken to update the status of the ICE server or checklist entry
-    ///   check.
-    /// </remarks>
-    public class RtpIceChannel : RTPChannel
-    {
-        private static DnsClient.LookupClient _dnsLookupClient;
-
-        private const int ICE_UFRAG_LENGTH = 4;
-        private const int ICE_PASSWORD_LENGTH = 24;
-        private const int MAX_CHECKLIST_ENTRIES = 25;       // Maximum number of entries that can be added to the checklist of candidate pairs.
-        private const string MDNS_TLD = ".local";           // Top Level Domain name for multicast lookups as per RFC6762.
-        private const int CONNECTED_CHECK_PERIOD = 3;       // The period in seconds to send STUN connectivity checks once connected.
-        public const int DISCONNECTED_TIMEOUT_PERIOD = 8;  // The period in seconds after which a connection will be flagged as disconnected.
-        public const int FAILED_TIMEOUT_PERIOD = 16;       // The period in seconds after which a connection will be flagged as failed.
-        public const string SDP_MID = "0";
-        public const int SDP_MLINE_INDEX = 0;
-
-        /// <summary>
-        /// ICE transaction spacing interval in milliseconds.
-        /// </summary>
-        /// <remarks>
-        /// See https://tools.ietf.org/html/rfc8445#section-14.
-        /// </remarks>
-        private const int Ta = 50;
-
-        private static readonly ILogger logger = Log.Logger;
-
-        private IPAddress _bindAddress;
-        private List<RTCIceServer> _iceServers;
-        private RTCIceTransportPolicy _policy;
-
-        private DateTime _startedGatheringAt = DateTime.MinValue;
-        private DateTime _connectedAt = DateTime.MinValue;
-
-        private ConcurrentDictionary<STUNUri, IceServer> _iceServerConnections;
-
-        private IceServer _activeIceServer;
-
-        public RTCIceComponent Component { get; private set; }
-
-        public RTCIceGatheringState IceGatheringState { get; private set; } = RTCIceGatheringState.@new;
-
-        public RTCIceConnectionState IceConnectionState { get; private set; } = RTCIceConnectionState.@new;
-
-        /// <summary>
-        /// True if we are the "controlling" ICE agent (we initiated the communications) or
-        /// false if we are the "controlled" agent.
-        /// </summary>
-        public bool IsController { get; internal set; }
-
-        /// <summary>
-        /// The list of host ICE candidates that have been gathered for this peer.
-        /// </summary>
-        public List<RTCIceCandidate> Candidates
-        {
-            get
-            {
-                return _candidates;
-            }
-        }
-
-        private List<RTCIceCandidate> _candidates = new List<RTCIceCandidate>();
-        internal List<RTCIceCandidate> _remoteCandidates = new List<RTCIceCandidate>();
-
-        /// <summary>
-        /// A queue of remote ICE candidates that have been added to the session and that
-        /// are waiting to be processed to determine if they will create a new checklist entry.
-        /// </summary>
-        private ConcurrentQueue<RTCIceCandidate> _pendingRemoteCandidates = new ConcurrentQueue<RTCIceCandidate>();
-
-        /// <summary>
-        /// The state of the checklist as the ICE checks are carried out.
-        /// </summary>
-        internal ChecklistState _checklistState = ChecklistState.Running;
-
-        /// <summary>
-        /// The checklist of local and remote candidate pairs
-        /// </summary>
-        internal List<ChecklistEntry> _checklist = new List<ChecklistEntry>();
-
-        /// <summary>
-        /// For local candidates this implementation takes a shortcut to reduce complexity. 
-        /// The RTP socket will always be bound to one of:
-        ///  - IPAddress.IPv6Any [::], 
-        ///  - IPAddress.Any 0.0.0.0, or,
-        ///  - a specific single IP address. 
-        /// As such it's only necessary to create a single checklist entry to cover all local
-        /// Host type candidates.
-        /// Host candidates must still be generated, based on all local IP addresses, and
-        /// will need to be transmitted to the remote peer but they don't need to
-        /// be used when populating the checklist.
-        /// </summary>
-        internal readonly RTCIceCandidate _localChecklistCandidate;
-
-        /// <summary>
-        /// If a TURN server is being used for this session and has received a successful
-        /// response to the allocate request then this field will hold the candidate to
-        /// use in the checklist.
-        /// </summary>
-        internal RTCIceCandidate _relayChecklistCandidate;
-
-        /// <summary>
-        /// If the connectivity checks are successful this will hold the entry that was 
-        /// nominated by the connection check process.
-        /// </summary>
-        public ChecklistEntry NominatedEntry { get; private set; }
-
-        /// <summary>
-        /// Retransmission timer for STUN transactions, measured in milliseconds.
-        /// </summary>
-        /// <remarks>
-        /// As specified in https://tools.ietf.org/html/rfc8445#section-14.
-        /// </remarks>
-        internal int RTO
-        {
-            get
-            {
-                if (IceGatheringState == RTCIceGatheringState.gathering)
-                {
-                    return Math.Max(500, Ta * Candidates.Count(x => x.type == RTCIceCandidateType.srflx || x.type == RTCIceCandidateType.relay));
-                }
-                else
-                {
-                    return Math.Max(500, Ta * (_checklist.Count(x => x.State == ChecklistEntryState.Waiting) + _checklist.Count(x => x.State == ChecklistEntryState.InProgress)));
-                }
-            }
-        }
-
-        public readonly string LocalIceUser;
-        public readonly string LocalIcePassword;
-        public string RemoteIceUser { get; private set; }
-        public string RemoteIcePassword { get; private set; }
-
-        private bool _closed = false;
-        private Timer _connectivityChecksTimer;
-        private Timer _processIceServersTimer;
-
-        public event Action<RTCIceCandidate> OnIceCandidate;
-        public event Action<RTCIceConnectionState> OnIceConnectionStateChange;
-        public event Action<RTCIceGatheringState> OnIceGatheringStateChange;
-        public event Action<RTCIceCandidate, string> OnIceCandidateError;
-
-        public static List<DnsClient.NameServer> DefaultNameServers { get; set; }
-
-        /// <summary>
-        /// This event gets fired when a STUN message is received by this channel.
-        /// The event is for diagnostic purposes only.
-        /// </summary>
-        public event Action<STUNMessage, IPEndPoint, bool> OnStunMessageReceived;
-
-        public new event Action<int, IPEndPoint, byte[]> OnRTPDataReceived;
-
-        /// <summary>
-        /// An optional callback function to resolve remote ICE candidates with MDNS hostnames.
-        /// </summary>
-        public Func<string, Task<IPAddress>> MdnsResolve;
-
-        /// <summary>
-        /// Creates a new instance of an RTP ICE channel to provide RTP channel functions 
-        /// with ICE connectivity checks.
-        /// </summary>
-        public RtpIceChannel() :
-            this(null, RTCIceComponent.rtp)
-        { }
-
-        /// <summary>
-        /// Creates a new instance of an RTP ICE channel to provide RTP channel functions 
-        /// with ICE connectivity checks.
-        /// </summary>
-        /// <param name="bindAddress"> Optional. If supplied this address will 
-        /// dictate which local interface host ICE candidates will be gathered from.
-        /// Restricting the host candidate IP addresses to a single interface is 
-        /// as per the recommendation at:
-        /// https://tools.ietf.org/html/draft-ietf-rtcweb-ip-handling-12#section-5.2.
-        /// If this is not set then the default is to use the Internet facing interface as
-        /// returned by the OS routing table.</param>
-        /// <param name="component">The component (RTP or RTCP) the channel is being used for. Note
-        /// for cases where RTP and RTCP are multiplexed the component is set to RTP.</param>
-        /// <param name="iceServers">A list of STUN or TURN servers that can be used by this ICE agent.</param>
-        /// <param name="policy">Determines which ICE candidates can be used in this RTP ICE Channel.</param>
-        public RtpIceChannel(
-            IPAddress bindAddress,
-            RTCIceComponent component,
-            List<RTCIceServer> iceServers = null,
-            RTCIceTransportPolicy policy = RTCIceTransportPolicy.all) :
-            base(false, bindAddress)
-        {
-<<<<<<< HEAD
-=======
-            if (_dnsLookupClient == null)
-            {
-                if (DefaultNameServers != null)
-                {
-                    _dnsLookupClient = new DnsClient.LookupClient(DefaultNameServers.ToArray());
-                }
-                else
-                {
-                    _dnsLookupClient = new DnsClient.LookupClient();
-                }
-
-            }
-
->>>>>>> 580cdccf
-            _bindAddress = bindAddress;
-            Component = component;
-            _iceServers = iceServers;
-            _policy = policy;
-
-            LocalIceUser = Crypto.GetRandomString(ICE_UFRAG_LENGTH);
-            LocalIcePassword = Crypto.GetRandomString(ICE_PASSWORD_LENGTH);
-
-            _localChecklistCandidate = new RTCIceCandidate(new RTCIceCandidateInit
-            {
-                sdpMid = SDP_MID,
-                sdpMLineIndex = SDP_MLINE_INDEX,
-                usernameFragment = LocalIceUser
-            });
-
-            _localChecklistCandidate.SetAddressProperties(
-                RTCIceProtocol.udp,
-                base.RTPLocalEndPoint.Address,
-                (ushort)base.RTPLocalEndPoint.Port,
-                RTCIceCandidateType.host,
-                null,
-                0);
-
-            if (iceServers != null)
-            {
-                InitialiseIceServers(_iceServers);
-
-                // DNS is only needed if there are ICE server hostnames to lookup.
-                if (_dnsLookupClient == null && _iceServerConnections.Any( x => !IPAddress.TryParse(x.Key.Host, out _)))
-                {
-                    if (DefaultNameServers != null)
-                    {
-                        _dnsLookupClient = new DnsClient.LookupClient(DefaultNameServers.ToArray());
-                    }
-                    else
-                    {
-                        _dnsLookupClient = new DnsClient.LookupClient();
-                    }
-                }
-            }
-        }
-
-        /// <summary>
-        /// We've been given the green light to start the ICE candidate gathering process.
-        /// This could include contacting external STUN and TURN servers. Events will 
-        /// be fired as each ICE is identified and as the gathering state machine changes
-        /// state.
-        /// </summary>
-        public void StartGathering()
-        {
-            if (IceGatheringState == RTCIceGatheringState.@new)
-            {
-                _startedGatheringAt = DateTime.Now;
-
-                // Start listening on the UDP socket.
-                base.Start();
-
-                IceGatheringState = RTCIceGatheringState.gathering;
-                OnIceGatheringStateChange?.Invoke(IceGatheringState);
-
-                if (_policy == RTCIceTransportPolicy.all)
-                {
-                    _candidates = GetHostCandidates();
-                }
-
-                logger.LogDebug($"RTP ICE Channel discovered {_candidates.Count} local candidates.");
-
-                if (_iceServerConnections?.Count > 0)
-                {
-                    InitialiseIceServers(_iceServers);
-                    _processIceServersTimer = new Timer(CheckIceServers, null, 0, Ta);
-                }
-                else
-                {
-                    // If there are no ICE servers then gathering has finished.
-                    IceGatheringState = RTCIceGatheringState.complete;
-                    OnIceGatheringStateChange?.Invoke(IceGatheringState);
-                }
-
-                _connectivityChecksTimer = new Timer(DoConnectivityCheck, null, 0, Ta);
-            }
-        }
-
-        /// <summary>
-        /// Set the ICE credentials that have been supplied by the remote peer. Once these
-        /// are set the connectivity checks should be able to commence.
-        /// </summary>
-        /// <param name="username">The remote peer's ICE username.</param>
-        /// <param name="password">The remote peer's ICE password.</param>
-        public void SetRemoteCredentials(string username, string password)
-        {
-            logger.LogDebug("RTP ICE Channel remote credentials set.");
-
-            RemoteIceUser = username;
-            RemoteIcePassword = password;
-
-            // Once the remote party's ICE credentials are known connection checking can 
-            // commence immediately as candidates trickle in.
-            IceConnectionState = RTCIceConnectionState.checking;
-            OnIceConnectionStateChange?.Invoke(IceConnectionState);
-        }
-
-        /// <summary>
-        /// Closes the RTP ICE Channel and stops any further connectivity checks.
-        /// </summary>
-        public void Close()
-        {
-            if (!_closed)
-            {
-                logger.LogDebug($"RtpIceChannel for {base.RTPLocalEndPoint} closed.");
-                _closed = true;
-                _connectivityChecksTimer?.Dispose();
-                _processIceServersTimer?.Dispose();
-            }
-        }
-
-        /// <summary>
-        /// Adds a remote ICE candidate to the RTP ICE Channel.
-        /// </summary>
-        /// <param name="candidate">An ICE candidate from the remote party.</param>
-        public void AddRemoteCandidate(RTCIceCandidate candidate)
-        {
-            if (candidate == null || string.IsNullOrWhiteSpace(candidate.address))
-            {
-                // Note that the way ICE signals the end of the gathering stage is to send
-                // an empty candidate or "end-of-candidates" SDP attribute.
-                OnIceCandidateError?.Invoke(candidate, "Remote ICE candidate was empty.");
-            }
-            else if (candidate.component != Component)
-            {
-                // This occurs if the remote party made an offer and assumed we couldn't multiplex the audio and video streams.
-                // It will offer the same ICE candidates separately for the audio and video announcements.
-                OnIceCandidateError?.Invoke(candidate, "Remote ICE candidate has unsupported component.");
-            }
-            else if (candidate.sdpMLineIndex != 0)
-            {
-                // This implementation currently only supports audio and video multiplexed on a single channel.
-                OnIceCandidateError?.Invoke(candidate, $"Remote ICE candidate only supports multiplexed media, excluding remote candidate with non-zero sdpMLineIndex of {candidate.sdpMLineIndex}.");
-            }
-            else if (candidate.protocol != RTCIceProtocol.udp)
-            {
-                // This implementation currently only supports UDP for RTP communications.
-                OnIceCandidateError?.Invoke(candidate, $"Remote ICE candidate has an unsupported transport protocol {candidate.protocol}.");
-            }
-            else if (candidate.address.Trim().ToLower().EndsWith(MDNS_TLD) && MdnsResolve == null)
-            {
-                // Supporting MDNS lookups means an additional nuget dependency. Hopefully
-                // support is coming to .Net Core soon (AC 12 Jun 2020).
-                OnIceCandidateError?.Invoke(candidate, $"Remote ICE candidate has an unsupported MDNS hostname {candidate.address}.");
-            }
-            else if (IPAddress.TryParse(candidate.address, out var addr) &&
-                (IPAddress.Any.Equals(addr) || IPAddress.IPv6Any.Equals(addr)))
-            {
-                OnIceCandidateError?.Invoke(candidate, $"Remote ICE candidate had a wildcard IP address {candidate.address}.");
-            }
-            else if (candidate.port <= 0 || candidate.port > IPEndPoint.MaxPort)
-            {
-                OnIceCandidateError?.Invoke(candidate, $"Remote ICE candidate had an invalid port {candidate.port}.");
-            }
-            else
-            {
-                // Have a remote candidate. Connectivity checks can start. Note because we support ICE trickle
-                // we may also still be gathering candidates. Connectivity checks and gathering can be done in parallel.
-
-                logger.LogDebug($"RTP ICE Channel received remote candidate: {candidate}");
-
-                _remoteCandidates.Add(candidate);
-                _pendingRemoteCandidates.Enqueue(candidate);
-            }
-        }
-
-        /// <summary>
-        /// Restarts the ICE gathering and connection checks for this RTP ICE Channel.
-        /// </summary>
-        public void Restart()
-        {
-            // Reset the session state.
-            _connectivityChecksTimer?.Dispose();
-            _processIceServersTimer?.Dispose();
-            _candidates?.Clear();
-            _checklist?.Clear();
-            _iceServerConnections?.Clear();
-            IceGatheringState = RTCIceGatheringState.@new;
-            IceConnectionState = RTCIceConnectionState.@new;
-
-            StartGathering();
-        }
-
-        /// <summary>
-        /// Acquires an ICE candidate for each IP address that this host has except for:
-        /// - Loopback addresses must not be included.
-        /// - Deprecated IPv4-compatible IPv6 addresses and IPv6 site-local unicast addresses
-        ///   must not be included,
-        /// - IPv4-mapped IPv6 address should not be included.
-        /// - If a non-location tracking IPv6 address is available use it and do not included 
-        ///   location tracking enabled IPv6 addresses (i.e. prefer temporary IPv6 addresses over 
-        ///   permanent addresses), see RFC6724.
-        ///
-        /// SECURITY NOTE: https://tools.ietf.org/html/draft-ietf-rtcweb-ip-handling-12#section-5.2
-        /// Makes recommendations about how host IP address information should be exposed.
-        /// Of particular relevance are:
-        /// 
-        ///   Mode 1:  Enumerate all addresses: WebRTC MUST use all network
-        ///   interfaces to attempt communication with STUN servers, TURN
-        ///   servers, or peers.This will converge on the best media
-        ///   path, and is ideal when media performance is the highest
-        ///   priority, but it discloses the most information.
-        ///    
-        ///   Mode 2:  Default route + associated local addresses: WebRTC MUST
-        ///   follow the kernel routing table rules, which will typically
-        ///   cause media packets to take the same route as the
-        ///   application's HTTP traffic.  If an enterprise TURN server is
-        ///   present, the preferred route MUST be through this TURN
-        ///   server.Once an interface has been chosen, the private IPv4
-        ///   and IPv6 addresses associated with this interface MUST be
-        ///   discovered and provided to the application as host
-        ///   candidates.This ensures that direct connections can still
-        ///   be established in this mode.
-        ///   
-        /// This implementation implements Mode 2.
-        /// </summary>
-        /// <remarks>See https://tools.ietf.org/html/rfc8445#section-5.1.1.1</remarks>
-        /// <returns>A list of "host" ICE candidates for the local machine.</returns>
-        private List<RTCIceCandidate> GetHostCandidates()
-        {
-            List<RTCIceCandidate> hostCandidates = new List<RTCIceCandidate>();
-            RTCIceCandidateInit init = new RTCIceCandidateInit { usernameFragment = LocalIceUser };
-
-            // RFC8445 states that loopback addresses should not be included in
-            // host candidates. If the provided bind address is a loopback
-            // address it means no host candidates will be gathered. To avoid this
-            // set the desired interface address to the Internet facing address
-            // in the event a loopback address was specified.
-            //if (_bindAddress != null &&
-            //    (IPAddress.IsLoopback(_bindAddress) ||
-            //    IPAddress.Any.Equals(_bindAddress) ||
-            //    IPAddress.IPv6Any.Equals(_bindAddress)))
-            //{
-            //    // By setting to null means the default Internet facing interface will be used.
-            //    signallingDstAddress = null;
-            //}
-
-            var rtpBindAddress = base.RTPLocalEndPoint.Address;
-
-            // We get a list of local addresses that can be used with the address the RTP socket is bound on.
-            List<IPAddress> localAddresses = null;
-            if (IPAddress.IPv6Any.Equals(rtpBindAddress))
-            {
-                if (base.RtpSocket.DualMode)
-                {
-                    // IPv6 dual mode listening on [::] means we can use all valid local addresses.
-                    localAddresses = NetServices.GetLocalAddressesOnInterface(_bindAddress)
-                        .Where(x => !IPAddress.IsLoopback(x) && !x.IsIPv4MappedToIPv6 && !x.IsIPv6SiteLocal).ToList();
-                }
-                else
-                {
-                    // IPv6 but not dual mode on [::] means can use all valid local IPv6 addresses.
-                    localAddresses = NetServices.GetLocalAddressesOnInterface(_bindAddress)
-                        .Where(x => x.AddressFamily == AddressFamily.InterNetworkV6
-                        && !IPAddress.IsLoopback(x) && !x.IsIPv4MappedToIPv6 && !x.IsIPv6SiteLocal).ToList();
-                }
-            }
-            else if (IPAddress.Any.Equals(rtpBindAddress))
-            {
-                // IPv4 on 0.0.0.0 means can use all valid local IPv4 addresses.
-                localAddresses = NetServices.GetLocalAddressesOnInterface(_bindAddress)
-                    .Where(x => x.AddressFamily == AddressFamily.InterNetwork && !IPAddress.IsLoopback(x)).ToList();
-            }
-            else
-            {
-                // If not bound on a [::] or 0.0.0.0 means we're only listening on a specific IP address
-                // and that's the only one that can be used for the host candidate.
-                localAddresses = new List<IPAddress> { rtpBindAddress };
-            }
-
-            foreach (var localAddress in localAddresses)
-            {
-                var hostCandidate = new RTCIceCandidate(init);
-                hostCandidate.SetAddressProperties(RTCIceProtocol.udp, localAddress, (ushort)base.RTPPort, RTCIceCandidateType.host, null, 0);
-
-                // We currently only support a single multiplexed connection for all data streams and RTCP.
-                if (hostCandidate.component == RTCIceComponent.rtp && hostCandidate.sdpMLineIndex == SDP_MLINE_INDEX)
-                {
-                    hostCandidates.Add(hostCandidate);
-
-                    OnIceCandidate?.Invoke(hostCandidate);
-                }
-            }
-
-            return hostCandidates;
-        }
-
-        /// <summary>
-        /// Initialises the ICE servers if any were provided in the initial configuration.
-        /// ICE servers are STUN and TURN servers and are used to gather "server reflexive"
-        /// and "relay" candidates. If the transport policy is "relay only" then only TURN 
-        /// servers will be added to the list of ICE servers being checked.
-        /// </summary>
-        /// <remarks>See https://tools.ietf.org/html/rfc8445#section-5.1.1.2</remarks>
-        private void InitialiseIceServers(List<RTCIceServer> iceServers)
-        {
-            _iceServerConnections = new ConcurrentDictionary<STUNUri, IceServer>();
-
-            // Add each of the ICE servers to the list. Ideally only one will be used but add 
-            // all in case backups are needed.
-            foreach (var iceServer in iceServers)
-            {
-                string[] urls = iceServer.urls.Split(',');
-                int iceServerID = IceServer.MINIMUM_ICE_SERVER_ID;
-
-                foreach (string url in urls)
-                {
-                    if (!String.IsNullOrWhiteSpace(url))
-                    {
-                        if (STUNUri.TryParse(url, out var stunUri))
-                        {
-                            if (stunUri.Scheme == STUNSchemesEnum.stuns || stunUri.Scheme == STUNSchemesEnum.turns)
-                            {
-                                logger.LogWarning($"ICE channel does not currently support TLS for STUN and TURN servers, not checking {stunUri}.");
-                            }
-                            else if (_policy == RTCIceTransportPolicy.relay && stunUri.Scheme == STUNSchemesEnum.stun)
-                            {
-                                logger.LogWarning($"ICE channel policy is relay only, ignoring STUN server {stunUri}.");
-                            }
-                            else if (!_iceServerConnections.ContainsKey(stunUri))
-                            {
-                                logger.LogDebug($"Adding ICE server for {stunUri}.");
-
-                                var iceServerState = new IceServer(stunUri, iceServerID, iceServer.username, iceServer.credential);
-                                _iceServerConnections.TryAdd(stunUri, iceServerState);
-
-                                iceServerID++;
-                                if (iceServerID > IceServer.MAXIMUM_ICE_SERVER_ID)
-                                {
-                                    logger.LogWarning("The maximum number of ICE servers for the session has been reached.");
-                                    break;
-                                }
-                            }
-                        }
-                        else
-                        {
-                            logger.LogWarning($"RTP ICE Channel could not parse ICE server URL {url}.");
-                        }
-                    }
-                }
-            }
-        }
-
-        /// <summary>
-        /// Checks the list of ICE servers to perform STUN binding or TURN reservation requests.
-        /// Only one of the ICE server entries should end up being used. If at least one TURN server
-        /// is provided it will take precedence as it can potentially supply both Server Reflexive 
-        /// and Relay candidates.
-        /// </summary>
-        private void CheckIceServers(Object state)
-        {
-            if (IceGatheringState == RTCIceGatheringState.complete ||
-                !(IceConnectionState == RTCIceConnectionState.@new || IceConnectionState == RTCIceConnectionState.checking))
-            {
-                logger.LogDebug($"ICE RTP channel stopping ICE server checks in gathering state {IceGatheringState} and connection state {IceConnectionState}.");
-                _processIceServersTimer.Dispose();
-                return;
-            }
-
-            // The lock is to ensure the timer callback doesn't run multiple instances in parallel. 
-            if (Monitor.TryEnter(_iceServerConnections))
-            {
-                try
-                {
-                    if (_activeIceServer == null || _activeIceServer.Error != SocketError.Success)
-                    {
-                        if (_iceServerConnections.Count(x => x.Value.Error == SocketError.Success) == 0)
-                        {
-                            logger.LogDebug("RTP ICE Channel all ICE server connection checks failed, stopping ICE servers timer.");
-                            _processIceServersTimer.Dispose();
-                        }
-                        else
-                        {
-                            // Select the next server to check.
-                            var entry = _iceServerConnections
-                            .Where(x => x.Value.Error == SocketError.Success)
-                            .OrderByDescending(x => x.Value._uri.Scheme) // TURN serves take priority.
-                            .FirstOrDefault();
-
-                            if (!entry.Equals(default(KeyValuePair<STUNUri, IceServer>)))
-                            {
-                                _activeIceServer = entry.Value;
-                            }
-                            else
-                            {
-                                logger.LogDebug("RTP ICE Channel was not able to set an active ICE server, stopping ICE servers timer.");
-                                _processIceServersTimer.Dispose();
-                            }
-                        }
-                    }
-
-                    // Run a state machine on the active ICE server.
-
-                    // Something went wrong. An active server could not be set.
-                    if (_activeIceServer == null)
-                    {
-                        logger.LogDebug("RTP ICE Channel was not able to acquire an active ICE server, stopping ICE servers timer.");
-                        _processIceServersTimer.Dispose();
-                    }
-                    else if ((_activeIceServer._uri.Scheme == STUNSchemesEnum.turn && _activeIceServer.RelayEndPoint != null) ||
-                        (_activeIceServer._uri.Scheme == STUNSchemesEnum.stun && _activeIceServer.ServerReflexiveEndPoint != null))
-                    {
-                        // Successfully set up the ICE server. Do nothing.
-                    }
-                    // If the ICE server hasn't yet been resolved initiate the DNS check.
-                    else if (_activeIceServer.ServerEndPoint == null && _activeIceServer.DnsLookupSentAt == DateTime.MinValue)
-                    {
-                        logger.LogDebug($"Attempting to resolve STUN server URI {_activeIceServer._uri}.");
-
-                        _activeIceServer.DnsLookupSentAt = DateTime.Now;
-
-                        // Don't stop and wait for DNS. Let the timer callback complete and check for the DNS
-                        // result on the next few timer callbacks.
-                        Task.Run(async () =>
-                        {
-                            try
-                            {
-                                var result = await STUNDns.Resolve(_activeIceServer._uri).ConfigureAwait(false);
-                                logger.LogDebug($"ICE server {_activeIceServer._uri} successfully resolved to {result}.");
-                                _activeIceServer.ServerEndPoint = result;
-                            }
-                            catch
-                            {
-                                logger.LogWarning($"Unable to resolve ICE server end point for {_activeIceServer._uri}.");
-                                _activeIceServer.Error = SocketError.HostNotFound;
-                            }
-                        });
-                    }
-                    // Waiting for DNS lookup to complete.
-                    else if (_activeIceServer.ServerEndPoint == null &&
-                        DateTime.Now.Subtract(_activeIceServer.DnsLookupSentAt).TotalSeconds < IceServer.DNS_LOOKUP_TIMEOUT_SECONDS)
-                    {
-                        // Do nothing.
-                    }
-                    // DNS lookup for ICE server host has timed out.
-                    else if (_activeIceServer.ServerEndPoint == null)
-                    {
-                        logger.LogWarning($"ICE server DNS resolution failed for {_activeIceServer._uri}.");
-                        _activeIceServer.Error = SocketError.TimedOut;
-                    }
-                    // Maximum number of requests have been sent to the ICE server without a response.
-                    else if (_activeIceServer.OutstandingRequestsSent >= IceServer.MAX_REQUESTS && _activeIceServer.LastResponseReceivedAt == DateTime.MinValue)
-                    {
-                        logger.LogWarning($"Connection attempt to ICE server {_activeIceServer._uri} timed out after {_activeIceServer.OutstandingRequestsSent} requests.");
-                        _activeIceServer.Error = SocketError.TimedOut;
-                    }
-                    // Maximum number of error response have been received for the requests sent to this ICE server.
-                    else if (_activeIceServer.ErrorResponseCount >= IceServer.MAX_ERRORS)
-                    {
-                        logger.LogWarning($"Connection attempt to ICE server {_activeIceServer._uri} cancelled after {_activeIceServer.ErrorResponseCount} error responses.");
-                        _activeIceServer.Error = SocketError.TimedOut;
-                    }
-                    // Send STUN binding request.
-                    else if (_activeIceServer.ServerReflexiveEndPoint == null && _activeIceServer._uri.Scheme == STUNSchemesEnum.stun)
-                    {
-                        logger.LogDebug($"Sending STUN binding request to ICE server {_activeIceServer._uri}.");
-                        _activeIceServer.Error = SendStunBindingRequest(_activeIceServer);
-                    }
-                    // Send TURN binding request.
-                    else if (_activeIceServer.ServerReflexiveEndPoint == null && _activeIceServer._uri.Scheme == STUNSchemesEnum.turn)
-                    {
-                        logger.LogDebug($"Sending TURN allocate request to ICE server {_activeIceServer._uri}.");
-                        _activeIceServer.Error = SendTurnAllocateRequest(_activeIceServer);
-                    }
-                    else
-                    {
-                        logger.LogWarning($"The active ICE server reached an unexpected state {_activeIceServer._uri}.");
-                    }
-                }
-                finally
-                {
-                    Monitor.Exit(_iceServerConnections);
-                }
-            }
-        }
-
-        /// <summary>
-        /// Adds candidates and updates the checklist for an ICE server that has completed
-        /// the initial connectivity checks.
-        /// </summary>
-        /// <param name="iceServer">The ICE server that the initial checks have been completed
-        /// for.</param>
-        private async Task AddCandidatesForIceServer(IceServer iceServer)
-        {
-            RTCIceCandidateInit init = new RTCIceCandidateInit
-            {
-                usernameFragment = LocalIceUser,
-                sdpMid = SDP_MID,
-                sdpMLineIndex = SDP_MLINE_INDEX,
-            };
-
-            if (iceServer.ServerReflexiveEndPoint != null)
-            {
-                RTCIceCandidate svrRflxCandidate = iceServer.GetCandidate(init, RTCIceCandidateType.srflx);
-
-                if (_policy == RTCIceTransportPolicy.all && svrRflxCandidate != null)
-                {
-                    logger.LogDebug($"Adding server reflex ICE candidate for ICE server {iceServer._uri} and {iceServer.ServerReflexiveEndPoint}.");
-
-                    // Note server reflexive candidates don't update the checklist pairs since it's merely an
-                    // alternative way to represent an existing host candidate.
-                    _candidates.Add(svrRflxCandidate);
-                    OnIceCandidate?.Invoke(svrRflxCandidate);
-                }
-            }
-
-            if (_relayChecklistCandidate == null && iceServer.RelayEndPoint != null)
-            {
-                RTCIceCandidate relayCandidate = iceServer.GetCandidate(init, RTCIceCandidateType.relay);
-                relayCandidate.SetDestinationEndPoint(iceServer.RelayEndPoint);
-
-                // A local relay candidate is stored so it can be pared with any remote candidates
-                // that arrive after the checklist update carried out in this method.
-                _relayChecklistCandidate = relayCandidate;
-
-                if (relayCandidate != null)
-                {
-                    logger.LogDebug($"Adding relay ICE candidate for ICE server {iceServer._uri} and {iceServer.RelayEndPoint}.");
-
-                    _candidates.Add(relayCandidate);
-                    OnIceCandidate?.Invoke(relayCandidate);
-                }
-
-                foreach (var remoteCandidate in _remoteCandidates)
-                {
-                    await UpdateChecklist(_relayChecklistCandidate, remoteCandidate);
-                }
-            }
-
-            IceGatheringState = RTCIceGatheringState.complete;
-            OnIceGatheringStateChange?.Invoke(IceGatheringState);
-        }
-
-        /// <summary>
-        /// Updates the checklist with new candidate pairs.
-        /// </summary>
-        /// <remarks>
-        /// From https://tools.ietf.org/html/rfc8445#section-6.1.2.2:
-        /// IPv6 link-local addresses MUST NOT be paired with other than link-local addresses.
-        /// </remarks>
-        /// <param name="localCandidate">The local candidate for the checklist entry.</param>
-        /// <param name="remoteCandidate">The remote candidate to attempt to create a new checklist
-        /// entry for.</param>
-        private async Task UpdateChecklist(RTCIceCandidate localCandidate, RTCIceCandidate remoteCandidate)
-        {
-            if (localCandidate == null)
-            {
-                throw new ArgumentNullException("localCandidate", "The local candidate must be supplied for UpdateChecklist.");
-            }
-            else if (remoteCandidate == null)
-            {
-                throw new ArgumentNullException("remoteCandidate", "The remote candidate must be supplied for UpdateChecklist.");
-            }
-
-            // Attempt to resolve the remote candidate address.
-            if (!IPAddress.TryParse(remoteCandidate.address, out var remoteCandidateIPAddr))
-            {
-                if (remoteCandidate.address.ToLower().EndsWith(MDNS_TLD))
-                {
-                    if (MdnsResolve == null)
-                    {
-                        logger.LogWarning($"RTP ICE channel has no MDNS resolver set, cannot resolve remote candidate with MDNS hostname {remoteCandidate.address}.");
-                    }
-                    else
-                    {
-                        remoteCandidateIPAddr = await MdnsResolve(remoteCandidate.address);
-                        if (remoteCandidateIPAddr == null)
-                        {
-                            logger.LogWarning($"RTP ICE channel MDNS resolver failed to resolve {remoteCandidate.address}.");
-                        }
-                        else
-                        {
-                            logger.LogDebug($"RTP ICE channel resolved MDNS hostname {remoteCandidate.address} to {remoteCandidateIPAddr}.");
-
-                            var remoteEP = new IPEndPoint(remoteCandidateIPAddr, remoteCandidate.port);
-                            remoteCandidate.SetDestinationEndPoint(remoteEP);
-                        }
-                    }
-                }
-                else
-                {
-                    // The candidate string can be a hostname or an IP address.
-                    var lookupResult = await _dnsLookupClient.QueryAsync(remoteCandidate.address, DnsClient.QueryType.A);
-
-                    if (lookupResult.Answers.Count > 0)
-                    {
-                        remoteCandidateIPAddr = lookupResult.Answers.AddressRecords().FirstOrDefault()?.Address;
-                        logger.LogWarning($"RTP ICE channel resolved remote candidate {remoteCandidate.address} to {remoteCandidateIPAddr}.");
-                    }
-                    else
-                    {
-                        logger.LogDebug($"RTP ICE channel failed to resolve remote candidate {remoteCandidate.address}.");
-                    }
-
-                    if (remoteCandidateIPAddr != null)
-                    {
-                        var remoteEP = new IPEndPoint(remoteCandidateIPAddr, remoteCandidate.port);
-                        remoteCandidate.SetDestinationEndPoint(remoteEP);
-                    }
-                }
-            }
-            else
-            {
-                var remoteEP = new IPEndPoint(remoteCandidateIPAddr, remoteCandidate.port);
-                remoteCandidate.SetDestinationEndPoint(remoteEP);
-            }
-
-            // If the remote candidate is resolvable create a new checklist entry.
-            if (remoteCandidate.DestinationEndPoint != null)
-            {
-                bool supportsIPv4 = true;
-                bool supportsIPv6 = false;
-
-                if (localCandidate.type == RTCIceCandidateType.relay)
-                {
-                    supportsIPv4 = localCandidate.DestinationEndPoint.AddressFamily == AddressFamily.InterNetwork;
-                    supportsIPv6 = localCandidate.DestinationEndPoint.AddressFamily == AddressFamily.InterNetworkV6;
-                }
-                else
-                {
-                    supportsIPv4 = base.RtpSocket.AddressFamily == AddressFamily.InterNetwork || base.IsDualMode;
-                    supportsIPv6 = base.RtpSocket.AddressFamily == AddressFamily.InterNetworkV6 || base.IsDualMode;
-                }
-
-                lock (_checklist)
-                {
-                    if (remoteCandidateIPAddr.AddressFamily == AddressFamily.InterNetwork && supportsIPv4 ||
-                        remoteCandidateIPAddr.AddressFamily == AddressFamily.InterNetworkV6 && supportsIPv6)
-                    {
-                        ChecklistEntry entry = new ChecklistEntry(localCandidate, remoteCandidate, IsController);
-
-                        // Because only ONE checklist is currently supported each candidate pair can be set to
-                        // a "waiting" state. If an additional checklist is ever added then only one candidate
-                        // pair with the same foundation should be set to waiting across all checklists.
-                        // See https://tools.ietf.org/html/rfc8445#section-6.1.2.6 for a somewhat convoluted
-                        // explanation and example.
-                        entry.State = ChecklistEntryState.Waiting;
-
-                        AddChecklistEntry(entry);
-                    }
-
-                    // Finally sort the checklist to put it in priority order and if necessary remove lower 
-                    // priority pairs.
-                    _checklist.Sort();
-
-                    while (_checklist.Count > MAX_CHECKLIST_ENTRIES)
-                    {
-                        _checklist.RemoveAt(_checklist.Count - 1);
-                    }
-                }
-            }
-            else
-            {
-                logger.LogWarning($"RTP ICE Channel could not create a check list entry for a remote candidate with no destination end point, {remoteCandidate}.");
-            }
-        }
-
-        /// <summary>
-        /// Attempts to add a checklist entry. If there is already an equivalent entry in the checklist
-        /// the entry may not be added or may replace an existing entry.
-        /// </summary>
-        /// <param name="entry">The new entry to attempt to add to the checklist.</param>
-        private void AddChecklistEntry(ChecklistEntry entry)
-        {
-            // Check if there is already an entry that matches the remote candidate.
-            // Note: The implementation in this class relies binding the socket used for all
-            // local candidates on a SINGLE address (typically 0.0.0.0 or [::]). Consequently
-            // there is no need to check the local candidate when determining duplicates. As long
-            // as there is one checklist entry with each remote candidate the connectivity check will
-            // work. To put it another way the local candidate information is not used on the 
-            // "Nominated" pair.
-
-            var entryRemoteEP = entry.RemoteCandidate.DestinationEndPoint;
-
-            var existingEntry = _checklist.Where(x =>
-                x.LocalCandidate.type == entry.LocalCandidate.type
-                && x.RemoteCandidate.DestinationEndPoint != null
-                && x.RemoteCandidate.DestinationEndPoint.Address.Equals(entryRemoteEP.Address)
-                && x.RemoteCandidate.DestinationEndPoint.Port == entryRemoteEP.Port
-                && x.RemoteCandidate.protocol == entry.RemoteCandidate.protocol).SingleOrDefault();
-
-            if (existingEntry != null)
-            {
-                // Don't replace an existing checklist entry if it's already acting as the nominated entry.
-                if (!existingEntry.Nominated)
-                {
-                    if (entry.Priority > existingEntry.Priority)
-                    {
-                        logger.LogDebug($"Removing lower priority entry and adding candidate pair to checklist for: {entry.RemoteCandidate}");
-                        _checklist.Remove(existingEntry);
-                        _checklist.Add(entry);
-                    }
-                    else
-                    {
-                        logger.LogDebug($"Existing checklist entry has higher priority, NOT adding entry for: {entry.RemoteCandidate}");
-                    }
-                }
-            }
-            else
-            {
-                // No existing entry.
-                logger.LogDebug($"Adding new candidate pair to checklist for: {entry.LocalCandidate.ToShortString()}->{entry.RemoteCandidate.ToShortString()}");
-                _checklist.Add(entry);
-            }
-        }
-
-        /// <summary>
-        /// The periodic logic to run to establish or monitor an ICE connection.
-        /// </summary>
-        private void DoConnectivityCheck(Object stateInfo)
-        {
-            switch (IceConnectionState)
-            {
-                case RTCIceConnectionState.@new:
-                case RTCIceConnectionState.checking:
-                    ProcessChecklist();
-                    break;
-
-                case RTCIceConnectionState.connected:
-                case RTCIceConnectionState.disconnected:
-                    // Periodic checks on the nominated peer.
-                    SendCheckOnConnectedPair(NominatedEntry);
-                    break;
-
-                case RTCIceConnectionState.failed:
-                case RTCIceConnectionState.closed:
-                    logger.LogDebug($"ICE RTP channel stopping connectivity checks in connection state {IceConnectionState}.");
-                    _connectivityChecksTimer?.Dispose();
-                    break;
-            }
-        }
-
-        /// <summary>
-        /// Processes the checklist and sends any required STUN requests to perform connectivity checks.
-        /// </summary>
-        /// <remarks>
-        /// The scheduling mechanism for ICE is specified in https://tools.ietf.org/html/rfc8445#section-6.1.4.
-        /// </remarks>
-        private async void ProcessChecklist()
-        {
-            if (IceConnectionState == RTCIceConnectionState.@new ||
-                IceConnectionState == RTCIceConnectionState.checking)
-            {
-                while (_pendingRemoteCandidates.Count() > 0)
-                {
-                    if (_pendingRemoteCandidates.TryDequeue(out var candidate))
-                    {
-                        if (_policy != RTCIceTransportPolicy.relay)
-                        {
-                            // The reason not to wait for this operation is that the ICE candidate can
-                            // contain a hostname and require a DNS lookup. There's nothing that can be done
-                            // if the DNS lookup fails so the initiate the task and then keep going with the
-                            // adding any other pending candidates and move on with processing the check list.
-                            _ = UpdateChecklist(_localChecklistCandidate, candidate);
-                        }
-
-                        // If a relay server is available add a checklist entry for it as well.
-                        if (_relayChecklistCandidate != null)
-                        {
-                            // The local relay candidate has already been checked and any hostnames 
-                            // resolved when the ICE servers were checked.
-                            await UpdateChecklist(_relayChecklistCandidate, candidate);
-                        }
-                    }
-                }
-
-                // The connection state will be set to checking when the remote ICE user and password are available.
-                // Until that happens there is no work to do.
-                if (IceConnectionState == RTCIceConnectionState.checking)
-                {
-                    if (_checklist.Count > 0)
-                    {
-                        if (RemoteIceUser == null || RemoteIcePassword == null)
-                        {
-                            logger.LogWarning("ICE RTP channel checklist processing cannot occur as either the remote ICE user or password are not set.");
-                            IceConnectionState = RTCIceConnectionState.failed;
-                        }
-                        else
-                        {
-                            lock (_checklist)
-                            {
-                                // The checklist gets sorted into priority order whenever a remote candidate and its corresponding candidate pairs
-                                // are added. At this point it can be relied upon that the checklist is correctly sorted by candidate pair priority.
-
-                                // Do a check for any timed out entries.
-                                var failedEntries = _checklist.Where(x => x.State == ChecklistEntryState.InProgress
-                                       && DateTime.Now.Subtract(x.FirstCheckSentAt).TotalSeconds > FAILED_TIMEOUT_PERIOD).ToList();
-
-                                foreach (var failedEntry in failedEntries)
-                                {
-                                    logger.LogDebug($"ICE RTP channel checks for checklist entry have timed out, state being set to failed: {failedEntry.LocalCandidate.ToShortString()}->{failedEntry.RemoteCandidate.ToShortString()}.");
-                                    failedEntry.State = ChecklistEntryState.Failed;
-                                }
-
-                                // Move on to checking for  checklist entries that need an initial check sent.
-                                var nextEntry = _checklist.Where(x => x.State == ChecklistEntryState.Waiting).FirstOrDefault();
-
-                                if (nextEntry != null)
-                                {
-                                    SendConnectivityCheck(nextEntry, false);
-                                    return;
-                                }
-
-                                // No waiting entries so check for ones requiring a retransmit.
-                                var retransmitEntry = _checklist.Where(x => x.State == ChecklistEntryState.InProgress
-                                    && DateTime.Now.Subtract(x.LastCheckSentAt).TotalMilliseconds > RTO).FirstOrDefault();
-
-                                if (retransmitEntry != null)
-                                {
-                                    SendConnectivityCheck(retransmitEntry, false);
-                                    return;
-                                }
-
-                                // If this point is reached and all entries are in a failed state then the overall result 
-                                // of the ICE check is a failure.
-                                if (IceGatheringState == RTCIceGatheringState.complete && _checklist.All(x => x.State == ChecklistEntryState.Failed))
-                                {
-                                    _checklistState = ChecklistState.Failed;
-                                    IceConnectionState = RTCIceConnectionState.failed;
-                                    OnIceConnectionStateChange?.Invoke(IceConnectionState);
-                                }
-                            }
-                        }
-                    }
-                }
-            }
-        }
-
-        /// <summary>
-        /// Sets the nominated checklist entry. This action completes the checklist processing and 
-        /// indicates the connection checks were successful.
-        /// </summary>
-        /// <param name="entry">The checklist entry that was nominated.</param>
-        private void SetNominatedEntry(ChecklistEntry entry)
-        {
-            _connectedAt = DateTime.Now;
-            int duration = (int)_connectedAt.Subtract(_startedGatheringAt).TotalMilliseconds;
-
-            logger.LogInformation($"ICE RTP channel connected after {duration:0.##}ms {entry.LocalCandidate.ToShortString()}->{entry.RemoteCandidate.ToShortString()}.");
-
-            entry.Nominated = true;
-            entry.LastConnectedResponseAt = DateTime.Now;
-            _checklistState = ChecklistState.Completed;
-            _connectivityChecksTimer.Change(CONNECTED_CHECK_PERIOD * 1000, CONNECTED_CHECK_PERIOD * 1000);
-            NominatedEntry = entry;
-            IceConnectionState = RTCIceConnectionState.connected;
-            OnIceConnectionStateChange?.Invoke(RTCIceConnectionState.connected);
-        }
-
-        /// <summary>
-        /// Performs a connectivity check for a single candidate pair entry.
-        /// </summary>
-        /// <param name="candidatePair">The candidate pair to perform a connectivity check for.</param>
-        /// <param name="setUseCandidate">If true indicates we are acting as the "controlling" ICE agent
-        /// and are nominating this candidate as the chosen one.</param>
-        /// <remarks>As specified in https://tools.ietf.org/html/rfc8445#section-7.2.4.
-        /// 
-        /// Relay candidates are a special (and more difficult) case. The extra steps required to send packets via
-        /// a TURN server are:
-        /// - A Channel Bind request needs to be sent for each peer end point the channel will be used to
-        ///   communicate with.
-        /// - Packets need to be sent and received as TURN Channel Data messages.
-        /// </remarks>
-        private void SendConnectivityCheck(ChecklistEntry candidatePair, bool setUseCandidate)
-        {
-            if (candidatePair.FirstCheckSentAt == DateTime.MinValue)
-            {
-                candidatePair.FirstCheckSentAt = DateTime.Now;
-                candidatePair.State = ChecklistEntryState.InProgress;
-            }
-
-            candidatePair.LastCheckSentAt = DateTime.Now;
-            candidatePair.ChecksSent++;
-            candidatePair.RequestTransactionID = Crypto.GetRandomString(STUNHeader.TRANSACTION_ID_LENGTH);
-
-            bool isRelayCheck = candidatePair.LocalCandidate.type == RTCIceCandidateType.relay;
-
-            if (isRelayCheck && candidatePair.TurnPermissionsResponseAt == DateTime.MinValue)
-            {
-                if (candidatePair.TurnPermissionsRequestSent >= IceServer.MAX_REQUESTS)
-                {
-                    logger.LogWarning($"ICE RTP channel failed to get a Create Permissions response from {candidatePair.LocalCandidate.IceServer._uri} after {candidatePair.TurnPermissionsRequestSent} attempts.");
-                    candidatePair.State = ChecklistEntryState.Failed;
-                }
-                else
-                {
-                    // Send Create Permissions request to TURN server for remote candidate.
-                    candidatePair.TurnPermissionsRequestSent++;
-                    logger.LogDebug($"ICE RTP channel sending TURN permissions request {candidatePair.TurnPermissionsRequestSent} to server {candidatePair.LocalCandidate.IceServer._uri} for peer {candidatePair.RemoteCandidate.DestinationEndPoint} (TxID: {candidatePair.RequestTransactionID}).");
-                    SendTurnCreatePermissionsRequest(candidatePair.RequestTransactionID, candidatePair.LocalCandidate.IceServer, candidatePair.RemoteCandidate.DestinationEndPoint);
-                }
-            }
-            else
-            {
-                if (candidatePair.LocalCandidate.type == RTCIceCandidateType.relay)
-                {
-                    IPEndPoint relayServerEP = candidatePair.LocalCandidate.IceServer.ServerEndPoint;
-                    logger.LogDebug($"ICE RTP channel sending connectivity check for {candidatePair.LocalCandidate.ToShortString()}->{candidatePair.RemoteCandidate.ToShortString()} from {base.RTPLocalEndPoint} to relay at {relayServerEP} (use candidate {setUseCandidate}).");
-                }
-                else
-                {
-                    IPEndPoint remoteEndPoint = candidatePair.RemoteCandidate.DestinationEndPoint;
-                    logger.LogDebug($"ICE RTP channel sending connectivity check for {candidatePair.LocalCandidate.ToShortString()}->{candidatePair.RemoteCandidate.ToShortString()} from {base.RTPLocalEndPoint} to {remoteEndPoint} (use candidate {setUseCandidate}).");
-                }
-
-                SendSTUNBindingRequest(candidatePair, setUseCandidate);
-            }
-        }
-
-        /// <summary>
-        /// Builds and sends a STUN binding request to a remote peer based on the candidate pair properties.
-        /// </summary>
-        /// <param name="candidatePair">The candidate pair identifying the remote peer to send the STUN Binding Request
-        /// to.</param>
-        /// <param name="setUseCandidate">Set to true to add a "UseCandidate" attribute to the STUN request.</param>
-        private void SendSTUNBindingRequest(ChecklistEntry candidatePair, bool setUseCandidate)
-        {
-            STUNMessage stunRequest = new STUNMessage(STUNMessageTypesEnum.BindingRequest);
-            stunRequest.Header.TransactionId = Encoding.ASCII.GetBytes(candidatePair.RequestTransactionID);
-            stunRequest.AddUsernameAttribute(RemoteIceUser + ":" + LocalIceUser);
-            stunRequest.Attributes.Add(new STUNAttribute(STUNAttributeTypesEnum.Priority, BitConverter.GetBytes(candidatePair.Priority)));
-
-            if (setUseCandidate)
-            {
-                stunRequest.Attributes.Add(new STUNAttribute(STUNAttributeTypesEnum.UseCandidate, null));
-            }
-
-            byte[] stunReqBytes = stunRequest.ToByteBufferStringKey(RemoteIcePassword, true);
-
-            if (candidatePair.LocalCandidate.type == RTCIceCandidateType.relay)
-            {
-                IPEndPoint relayServerEP = candidatePair.LocalCandidate.IceServer.ServerEndPoint;
-                SendRelay(RTPChannelSocketsEnum.RTP, candidatePair.RemoteCandidate.DestinationEndPoint, stunReqBytes, relayServerEP);
-            }
-            else
-            {
-                IPEndPoint remoteEndPoint = candidatePair.RemoteCandidate.DestinationEndPoint;
-                base.Send(RTPChannelSocketsEnum.RTP, remoteEndPoint, stunReqBytes);
-            }
-        }
-
-        /// <summary>
-        /// Builds and sends the connectivity check on a candidate pair that is set
-        /// as the current nominated, connected pair.
-        /// </summary>
-        /// <param name="candidatePair">The pair to send the connectivity check on.</param>
-        private void SendCheckOnConnectedPair(ChecklistEntry candidatePair)
-        {
-            if (candidatePair == null)
-            {
-                logger.LogWarning("RTP ICE channel was requested to send a connectivity check on an empty candidate pair.");
-            }
-            else
-            {
-                if (DateTime.Now.Subtract(candidatePair.LastConnectedResponseAt).TotalSeconds > FAILED_TIMEOUT_PERIOD)
-                {
-                    int duration = (int)DateTime.Now.Subtract(candidatePair.LastConnectedResponseAt).TotalSeconds;
-                    logger.LogWarning($"ICE RTP channel failed after {duration:0.##}s {candidatePair.LocalCandidate.ToShortString()}->{candidatePair.RemoteCandidate.ToShortString()}.");
-
-                    IceConnectionState = RTCIceConnectionState.failed;
-                    OnIceConnectionStateChange?.Invoke(IceConnectionState);
-
-                    _connectivityChecksTimer?.Dispose();
-                }
-                else
-                {
-                    if (DateTime.Now.Subtract(candidatePair.LastConnectedResponseAt).TotalSeconds > DISCONNECTED_TIMEOUT_PERIOD)
-                    {
-                        if (IceConnectionState == RTCIceConnectionState.connected)
-                        {
-                            int duration = (int)DateTime.Now.Subtract(candidatePair.LastConnectedResponseAt).TotalSeconds;
-                            logger.LogWarning($"ICE RTP channel disconnected after {duration:0.##}s {candidatePair.LocalCandidate.ToShortString()}->{candidatePair.RemoteCandidate.ToShortString()}.");
-
-                            IceConnectionState = RTCIceConnectionState.disconnected;
-                            OnIceConnectionStateChange?.Invoke(IceConnectionState);
-                        }
-                    }
-                    else if (IceConnectionState != RTCIceConnectionState.connected)
-                    {
-                        logger.LogDebug($"ICE RTP channel has re-connected {candidatePair.LocalCandidate.ToShortString()}->{candidatePair.RemoteCandidate.ToShortString()}.");
-
-                        // Re-connected.
-                        IceConnectionState = RTCIceConnectionState.connected;
-                        OnIceConnectionStateChange?.Invoke(IceConnectionState);
-                    }
-
-                    candidatePair.LastCheckSentAt = DateTime.Now;
-                    candidatePair.ChecksSent++;
-                    candidatePair.RequestTransactionID = Crypto.GetRandomString(STUNHeader.TRANSACTION_ID_LENGTH);
-
-                    SendSTUNBindingRequest(candidatePair, false);
-                }
-            }
-        }
-
-        /// <summary>
-        /// Processes a received STUN request or response.
-        /// </summary>
-        /// <remarks>
-        /// Actions to take on a successful STUN response https://tools.ietf.org/html/rfc8445#section-7.2.5.3
-        /// - Discover peer reflexive remote candidates as per https://tools.ietf.org/html/rfc8445#section-7.2.5.3.1.
-        /// - Construct a valid pair which means match a candidate pair in the check list and mark it as valid (since a successful STUN exchange 
-        ///   has now taken place on it). A new entry may need to be created for this pair for a peer reflexive candidate.
-        /// - Update state of candidate pair that generated the check to Succeeded.
-        /// - If the controlling candidate set the USE_CANDIDATE attribute then the ICE agent that receives the successful response sets the nominated
-        ///   flag of the pair to true. Once the nominated flag is set it concludes the ICE processing for that component.
-        /// </remarks>
-        /// <param name="stunMessage">The STUN message received.</param>
-        /// <param name="remoteEndPoint">The remote end point the STUN packet was received from.</param>
-        public async Task ProcessStunMessage(STUNMessage stunMessage, IPEndPoint remoteEndPoint, bool wasRelayed)
-        {
-            remoteEndPoint = (!remoteEndPoint.Address.IsIPv4MappedToIPv6) ? remoteEndPoint : new IPEndPoint(remoteEndPoint.Address.MapToIPv4(), remoteEndPoint.Port);
-
-            OnStunMessageReceived?.Invoke(stunMessage, remoteEndPoint, wasRelayed);
-
-            // Check if the  STUN message is for an ICE server check.
-            var iceServer = GetIceServerForTransactionID(stunMessage.Header.TransactionId);
-            if (iceServer != null)
-            {
-                bool candidatesAvailable = iceServer.GotStunResponse(stunMessage, remoteEndPoint);
-                if (candidatesAvailable)
-                {
-                    // Safe to wait here as the candidates from an ICE server will always be IP addresses only,
-                    // no DNS lookups required.
-                    await AddCandidatesForIceServer(iceServer);
-                }
-            }
-            else
-            {
-                // If the STUN message isn't for an ICE server then it needs to be matched against a remote
-                // candidate and a checklist entry and if no match a "peer reflexive" candidate may need to
-                // be created.
-                if (stunMessage.Header.MessageType == STUNMessageTypesEnum.BindingRequest)
-                {
-                    GotStunBindingRequest(stunMessage, remoteEndPoint, wasRelayed);
-                }
-                else if (stunMessage.Header.MessageClass == STUNClassTypesEnum.ErrorResponse ||
-                         stunMessage.Header.MessageClass == STUNClassTypesEnum.SuccessResponse)
-                {
-                    // Correlate with request using transaction ID as per https://tools.ietf.org/html/rfc8445#section-7.2.5.
-                    var matchingChecklistEntry = GetChecklistEntryForStunResponse(stunMessage.Header.TransactionId);
-
-                    if (matchingChecklistEntry == null)
-                    {
-                        logger.LogWarning($"ICE RTP channel received a STUN {stunMessage.Header.MessageType} with a transaction ID that did not match a checklist entry.");
-                    }
-                    else
-                    {
-                        matchingChecklistEntry.GotStunResponse(stunMessage, remoteEndPoint);
-
-                        if (_checklistState == ChecklistState.Running &&
-                            stunMessage.Header.MessageType == STUNMessageTypesEnum.BindingSuccessResponse)
-                        {
-                            if (matchingChecklistEntry.Nominated)
-                            {
-                                logger.LogDebug($"ICE RTP channel remote peer nominated entry from binding response {matchingChecklistEntry.RemoteCandidate.ToShortString()}");
-
-                                // This is the response to a connectivity check that had the "UseCandidate" attribute set.
-                                SetNominatedEntry(matchingChecklistEntry);
-                            }
-                            else if (IsController && !_checklist.Any(x => x.Nominated))
-                            {
-                                // If we are the controlling ICE agent it's up to us to decide when to nominate a candidate pair to use for the connection.
-                                // For the lack of a more sophisticated approach use whichever pair gets the first successful STUN exchange. If needs be 
-                                // the selection algorithm can improve over time.
-                                matchingChecklistEntry.Nominated = true;
-                                SendConnectivityCheck(matchingChecklistEntry, true);
-                            }
-                        }
-                    }
-                }
-                else
-                {
-                    logger.LogWarning($"ICE RTP channel received an unexpected STUN message {stunMessage.Header.MessageType} from {remoteEndPoint}.");
-                }
-            }
-        }
-
-        /// <summary>
-        /// Handles STUN binding requests received from remote candidates as part of the
-        /// ICE connectivity checks.
-        /// </summary>
-        /// <param name="bindingRequest">The binding request received.</param>
-        /// <param name="remoteEndPoint">The end point the request was received from.</param>
-        /// <param name="wasRelayed">True of the request was relayed via the TURN server in use
-        /// by this ICE channel (i.e. the ICE server that this channel is acting as the client with).</param>
-        private void GotStunBindingRequest(STUNMessage bindingRequest, IPEndPoint remoteEndPoint, bool wasRelayed)
-        {
-            if (_policy == RTCIceTransportPolicy.relay && !wasRelayed)
-            {
-                // If the policy is "relay only" then direct binding requests are accepted.
-                logger.LogWarning($"ICE RTP channel rejecting non-relayed STUN binding request from {remoteEndPoint}.");
-
-                STUNMessage stunErrResponse = new STUNMessage(STUNMessageTypesEnum.BindingErrorResponse);
-                stunErrResponse.Header.TransactionId = bindingRequest.Header.TransactionId;
-                Send(RTPChannelSocketsEnum.RTP, remoteEndPoint, stunErrResponse.ToByteBuffer(null, false));
-            }
-            else
-            {
-                bool result = bindingRequest.CheckIntegrity(Encoding.UTF8.GetBytes(LocalIcePassword));
-
-                if (!result)
-                {
-                    // Send STUN error response.
-                    logger.LogWarning($"ICE RTP channel STUN binding request from {remoteEndPoint} failed an integrity check, rejecting.");
-                    STUNMessage stunErrResponse = new STUNMessage(STUNMessageTypesEnum.BindingErrorResponse);
-                    stunErrResponse.Header.TransactionId = bindingRequest.Header.TransactionId;
-                    Send(RTPChannelSocketsEnum.RTP, remoteEndPoint, stunErrResponse.ToByteBuffer(null, false));
-                }
-                else
-                {
-                    ChecklistEntry matchingChecklistEntry = null;
-
-                    // Find the checklist entry for this remote candidate and update its status.
-                    lock (_checklist)
-                    {
-                        // The matching checklist entry is chosen as:
-                        // - The entry that has a remote candidate with an end point that matches the endpoint this STUN request came from,
-                        // - And if the STUN request was relayed through a TURN server then only match is the checklist local candidate is 
-                        //   also a relay type. It is possible for the same remote end point to send STUN requests directly and via a TURN server.
-                        matchingChecklistEntry = _checklist.Where(x => x.RemoteCandidate.IsEquivalentEndPoint(RTCIceProtocol.udp, remoteEndPoint) &&
-                         (!wasRelayed || x.LocalCandidate.type == RTCIceCandidateType.relay)
-                         ).FirstOrDefault();
-                    }
-
-                    if (matchingChecklistEntry == null && (_remoteCandidates == null || !_remoteCandidates.Any(x => x.IsEquivalentEndPoint(RTCIceProtocol.udp, remoteEndPoint))))
-                    {
-                        // This STUN request has come from a socket not in the remote ICE candidates list. 
-                        // Add a new remote peer reflexive candidate. 
-                        RTCIceCandidate peerRflxCandidate = new RTCIceCandidate(new RTCIceCandidateInit());
-                        peerRflxCandidate.SetAddressProperties(RTCIceProtocol.udp, remoteEndPoint.Address, (ushort)remoteEndPoint.Port, RTCIceCandidateType.prflx, null, 0);
-                        peerRflxCandidate.SetDestinationEndPoint(remoteEndPoint);
-                        logger.LogDebug($"Adding peer reflex ICE candidate for {remoteEndPoint}.");
-                        _remoteCandidates.Add(peerRflxCandidate);
-
-                        // Add a new entry to the check list for the new peer reflexive candidate.
-                        ChecklistEntry entry = new ChecklistEntry((wasRelayed) ? _relayChecklistCandidate : _localChecklistCandidate,
-                            peerRflxCandidate, IsController);
-                        entry.State = ChecklistEntryState.Waiting;
-
-                        if (wasRelayed)
-                        {
-                            // No need to send a TURN permissions request given this request was already successfully relayed.
-                            entry.TurnPermissionsRequestSent = 1;
-                            entry.TurnPermissionsResponseAt = DateTime.Now;
-                        }
-
-                        AddChecklistEntry(entry);
-
-                        matchingChecklistEntry = entry;
-                    }
-
-                    if (matchingChecklistEntry == null)
-                    {
-                        logger.LogWarning("ICE RTP channel STUN request matched a remote candidate but NOT a checklist entry.");
-                        STUNMessage stunErrResponse = new STUNMessage(STUNMessageTypesEnum.BindingErrorResponse);
-                        stunErrResponse.Header.TransactionId = bindingRequest.Header.TransactionId;
-                        Send(RTPChannelSocketsEnum.RTP, remoteEndPoint, stunErrResponse.ToByteBuffer(null, false));
-                    }
-                    else
-                    {
-                        // The UseCandidate attribute is only meant to be set by the "Controller" peer. This implementation
-                        // will accept it irrespective of the peer roles. If the remote peer wants us to use a certain remote
-                        // end point then so be it.
-                        if (bindingRequest.Attributes.Any(x => x.AttributeType == STUNAttributeTypesEnum.UseCandidate) &&
-                            IceConnectionState != RTCIceConnectionState.connected)
-                        {
-                            // If we are the "controlled" agent and get a "use candidate" attribute that sets the matching candidate as nominated 
-                            // as per https://tools.ietf.org/html/rfc8445#section-7.3.1.5.
-                            logger.LogDebug($"ICE RTP channel remote peer nominated entry from binding request: {matchingChecklistEntry.RemoteCandidate.ToShortString()}");
-                            SetNominatedEntry(matchingChecklistEntry);
-                        }
-
-                        STUNMessage stunResponse = new STUNMessage(STUNMessageTypesEnum.BindingSuccessResponse);
-                        stunResponse.Header.TransactionId = bindingRequest.Header.TransactionId;
-                        stunResponse.AddXORMappedAddressAttribute(remoteEndPoint.Address, remoteEndPoint.Port);
-                        byte[] stunRespBytes = stunResponse.ToByteBufferStringKey(LocalIcePassword, true);
-
-                        if (wasRelayed)
-                        {
-                            SendRelay(RTPChannelSocketsEnum.RTP, remoteEndPoint, stunRespBytes, matchingChecklistEntry.LocalCandidate.IceServer.ServerEndPoint);
-                        }
-                        else
-                        {
-                            Send(RTPChannelSocketsEnum.RTP, remoteEndPoint, stunRespBytes);
-                        }
-                    }
-                }
-            }
-        }
-
-        /// <summary>
-        /// Attempts to get the matching checklist entry for the transaction ID in a STUN response.
-        /// </summary>
-        /// <param name="transactionID">The STUN response transaction ID.</param>
-        /// <returns>A checklist entry or null if there was no match.</returns>
-        private ChecklistEntry GetChecklistEntryForStunResponse(byte[] transactionID)
-        {
-            string txID = Encoding.ASCII.GetString(transactionID);
-            ChecklistEntry matchingChecklistEntry = null;
-
-            lock (_checklist)
-            {
-                matchingChecklistEntry = _checklist.Where(x => x.RequestTransactionID == txID).FirstOrDefault();
-            }
-
-            return matchingChecklistEntry;
-        }
-
-        /// <summary>
-        /// Checks a STUN response transaction ID to determine if it matches a check being carried
-        /// out for an ICE server.
-        /// </summary>
-        /// <param name="transactionID">The transaction ID from the STUN response.</param>
-        /// <returns>If found a matching state object or null if not.</returns>
-        private IceServer GetIceServerForTransactionID(byte[] transactionID)
-        {
-            if (_iceServerConnections == null || _iceServerConnections.Count == 0)
-            {
-                return null;
-            }
-            else
-            {
-                string txID = Encoding.ASCII.GetString(transactionID);
-
-                var entry = _iceServerConnections
-                           .Where(x => x.Value.IsTransactionIDMatch(txID))
-                           .SingleOrDefault();
-
-                if (!entry.Equals(default(KeyValuePair<STUNUri, IceServer>)))
-                {
-                    return entry.Value;
-                }
-                else
-                {
-                    return null;
-                }
-            }
-        }
-
-        /// <summary>
-        /// Sends a STUN binding request to an ICE server.
-        /// </summary>
-        /// <param name="iceServer">The ICE server to send the request to.</param>
-        /// <returns>The result of the send attempt. Note this is the return code from the
-        /// socket send call and not the result code from the STUN response.</returns>
-        private SocketError SendStunBindingRequest(IceServer iceServer)
-        {
-            iceServer.OutstandingRequestsSent += 1;
-            iceServer.LastRequestSentAt = DateTime.Now;
-
-            // Send a STUN binding request.
-            STUNMessage stunRequest = new STUNMessage(STUNMessageTypesEnum.BindingRequest);
-            stunRequest.Header.TransactionId = Encoding.ASCII.GetBytes(iceServer.TransactionID);
-            byte[] stunReqBytes = stunRequest.ToByteBuffer(null, false);
-
-            var sendResult = base.Send(RTPChannelSocketsEnum.RTP, iceServer.ServerEndPoint, stunReqBytes);
-
-            if (sendResult != SocketError.Success)
-            {
-                logger.LogWarning($"Error sending STUN server binding request {iceServer.OutstandingRequestsSent} for " +
-                    $"{iceServer._uri} to {iceServer.ServerEndPoint}. {sendResult}.");
-            }
-
-            return sendResult;
-        }
-
-        /// <summary>
-        /// Sends an allocate request to a TURN server.
-        /// </summary>
-        /// <param name="iceServer">The TURN server to send the request to.</param>
-        /// <returns>The result from the socket send (not the response code from the TURN server).</returns>
-        private SocketError SendTurnAllocateRequest(IceServer iceServer)
-        {
-            iceServer.OutstandingRequestsSent += 1;
-            iceServer.LastRequestSentAt = DateTime.Now;
-
-            STUNMessage allocateRequest = new STUNMessage(STUNMessageTypesEnum.Allocate);
-            allocateRequest.Header.TransactionId = Encoding.ASCII.GetBytes(iceServer.TransactionID);
-            //allocateRequest.Attributes.Add(new STUNAttribute(STUNAttributeTypesEnum.Lifetime, 3600));
-            allocateRequest.Attributes.Add(new STUNAttribute(STUNAttributeTypesEnum.RequestedTransport, STUNAttributeConstants.UdpTransportType));
-
-            byte[] allocateReqBytes = null;
-
-            if (iceServer.Nonce != null && iceServer.Realm != null && iceServer._username != null && iceServer._password != null)
-            {
-                allocateReqBytes = GetAuthenticatedStunRequest(allocateRequest, iceServer._username, iceServer.Realm, iceServer._password, iceServer.Nonce);
-            }
-            else
-            {
-                allocateReqBytes = allocateRequest.ToByteBuffer(null, false);
-            }
-
-            var sendResult = base.Send(RTPChannelSocketsEnum.RTP, iceServer.ServerEndPoint, allocateReqBytes);
-
-            if (sendResult != SocketError.Success)
-            {
-                logger.LogWarning($"Error sending TURN Allocate request {iceServer.OutstandingRequestsSent} for " +
-                    $"{iceServer._uri} to {iceServer.ServerEndPoint}. {sendResult}.");
-            }
-
-            return sendResult;
-        }
-
-        /// <summary>
-        /// Sends a create permissions request to a TURN server for a peer end point.
-        /// </summary>
-        /// <param name="transactionID">The transaction ID to set on the request. This
-        /// gets used to match responses back to the sender.</param>
-        /// <param name="iceServer">The ICE server to send the request to.</param>
-        /// <param name="peerEndPoint">The peer end point to request the channel bind for.</param>
-        /// <returns>The result from the socket send (not the response code from the TURN server).</returns>
-        private SocketError SendTurnCreatePermissionsRequest(string transactionID, IceServer iceServer, IPEndPoint peerEndPoint)
-        {
-            STUNMessage permissionsRequest = new STUNMessage(STUNMessageTypesEnum.CreatePermission);
-            permissionsRequest.Header.TransactionId = Encoding.ASCII.GetBytes(transactionID);
-            permissionsRequest.Attributes.Add(new STUNXORAddressAttribute(STUNAttributeTypesEnum.XORPeerAddress, peerEndPoint.Port, peerEndPoint.Address));
-
-            byte[] createPermissionReqBytes = null;
-
-            if (iceServer.Nonce != null && iceServer.Realm != null && iceServer._username != null && iceServer._password != null)
-            {
-                createPermissionReqBytes = GetAuthenticatedStunRequest(permissionsRequest, iceServer._username, iceServer.Realm, iceServer._password, iceServer.Nonce);
-            }
-            else
-            {
-                createPermissionReqBytes = permissionsRequest.ToByteBuffer(null, false);
-            }
-
-            var sendResult = base.Send(RTPChannelSocketsEnum.RTP, iceServer.ServerEndPoint, createPermissionReqBytes);
-
-            if (sendResult != SocketError.Success)
-            {
-                logger.LogWarning($"Error sending TURN Create Permissions request {iceServer.OutstandingRequestsSent} for " +
-                    $"{iceServer._uri} to {iceServer.ServerEndPoint}. {sendResult}.");
-            }
-
-            return sendResult;
-        }
-
-        /// <summary>
-        /// Adds the authentication fields to a STUN request.
-        /// </summary>
-        /// <returns>The serialised STUN request.</returns>
-        private byte[] GetAuthenticatedStunRequest(STUNMessage stunRequest, string username, byte[] realm, string password, byte[] nonce)
-        {
-            stunRequest.Attributes.Add(new STUNAttribute(STUNAttributeTypesEnum.Nonce, nonce));
-            stunRequest.Attributes.Add(new STUNAttribute(STUNAttributeTypesEnum.Realm, realm));
-            stunRequest.AddUsernameAttribute(username);
-
-            // See https://tools.ietf.org/html/rfc5389#section-15.4
-            string key = $"{username}:{Encoding.UTF8.GetString(realm)}:{password}";
-            MD5 md5 = new MD5CryptoServiceProvider();
-            byte[] md5Hash = md5.ComputeHash(Encoding.UTF8.GetBytes(key));
-
-            return stunRequest.ToByteBuffer(md5Hash, true);
-        }
-
-        /// <summary>
-        /// Event handler for packets received on the RTP UDP socket. This channel will detect STUN messages
-        /// and extract STUN messages to deal with ICE connectivity checks and TURN relays.
-        /// </summary>
-        /// <param name="receiver">The UDP receiver the packet was received on.</param>
-        /// <param name="localPort">The local port it was received on.</param>
-        /// <param name="remoteEndPoint">The remote end point of the sender.</param>
-        /// <param name="packet">The raw packet received (note this may not be RTP if other protocols are being multiplexed).</param>
-        protected override void OnRTPPacketReceived(UdpReceiver receiver, int localPort, IPEndPoint remoteEndPoint, byte[] packet)
-        {
-            if (packet?.Length > 0)
-            {
-                bool wasRelayed = false;
-
-                if (packet[0] == 0x00 && packet[1] == 0x17)
-                {
-                    wasRelayed = true;
-
-                    // TURN data indication. Extract the data payload and adjust the end point.
-                    var dataIndication = STUNMessage.ParseSTUNMessage(packet, packet.Length);
-                    var dataAttribute = dataIndication.Attributes.Where(x => x.AttributeType == STUNAttributeTypesEnum.Data).FirstOrDefault();
-                    packet = dataAttribute?.Value;
-
-                    var peerAddrAttribute = dataIndication.Attributes.Where(x => x.AttributeType == STUNAttributeTypesEnum.XORPeerAddress).FirstOrDefault();
-                    remoteEndPoint = (peerAddrAttribute as STUNXORAddressAttribute)?.GetIPEndPoint();
-                }
-
-                base.LastRtpDestination = remoteEndPoint;
-
-                if (packet[0] == 0x00 || packet[0] == 0x01)
-                {
-                    // STUN packet.
-                    var stunMessage = STUNMessage.ParseSTUNMessage(packet, packet.Length);
-                    _ = ProcessStunMessage(stunMessage, remoteEndPoint, wasRelayed);
-                }
-                else
-                {
-                    OnRTPDataReceived?.Invoke(localPort, remoteEndPoint, packet);
-                }
-            }
-        }
-
-        /// <summary>
-        /// Sends a packet via a TURN relay server.
-        /// </summary>
-        /// <param name="sendOn">The local socket to send the packet from.</param>
-        /// <param name="dstEndPoint">The peer destination end point.</param>
-        /// <param name="buffer">The data to send to the peer.</param>
-        /// <param name="relayEndPoint">The TURN server end point to send the relayed request to.</param>
-        /// <returns></returns>
-        private SocketError SendRelay(RTPChannelSocketsEnum sendOn, IPEndPoint dstEndPoint, byte[] buffer, IPEndPoint relayEndPoint)
-        {
-            STUNMessage sendReq = new STUNMessage(STUNMessageTypesEnum.SendIndication);
-            sendReq.AddXORPeerAddressAttribute(dstEndPoint.Address, dstEndPoint.Port);
-            sendReq.Attributes.Add(new STUNAttribute(STUNAttributeTypesEnum.Data, buffer));
-
-            return base.Send(sendOn, relayEndPoint, sendReq.ToByteBuffer(null, false));
-        }
-
-        /// <summary>
-        /// The send method for the RTP ICE channel. The sole purpose of this overload is to package up
-        /// sends that need to be relayed via a TURN server. If the connected channel is not a relay then
-        /// the send can be passed straight through to the underlying RTP channel.
-        /// </summary>
-        /// <param name="sendOn">The socket to send on. Can be the RTP or Control socket.</param>
-        /// <param name="dstEndPoint">The destination end point to send to.</param>
-        /// <param name="buffer">The data to send.</param>
-        /// <returns>The result of initiating the send. This result does not reflect anything about
-        /// whether the remote party received the packet or not.</returns>
-        internal override SocketError Send(RTPChannelSocketsEnum sendOn, IPEndPoint dstEndPoint, byte[] buffer)
-        {
-            if (NominatedEntry != null && NominatedEntry.LocalCandidate.type == RTCIceCandidateType.relay &&
-                NominatedEntry.LocalCandidate.IceServer != null &&
-                NominatedEntry.RemoteCandidate.DestinationEndPoint.Address.Equals(dstEndPoint.Address) &&
-                NominatedEntry.RemoteCandidate.DestinationEndPoint.Port == dstEndPoint.Port)
-            {
-                // A TURN relay channel is being used to communicate with the remote peer.
-                return SendRelay(sendOn, dstEndPoint, buffer, NominatedEntry.LocalCandidate.IceServer.ServerEndPoint);
-            }
-            else
-            {
-                return base.Send(sendOn, dstEndPoint, buffer);
-            }
-        }
-    }
-}
+﻿//-----------------------------------------------------------------------------
+// Filename: RtpIceChannel.cs
+//
+// Description: Represents an RTP channel with ICE connectivity checks as 
+// described in the Interactive Connectivity Establishment RFC8445
+// https://tools.ietf.org/html/rfc8445.
+//
+// Additionally support for the following standards or proposed standards 
+// is included:
+// - "Trickle ICE" as per draft RFC
+//   https://tools.ietf.org/html/draft-ietf-ice-trickle-21.
+// - "WebRTC IP Address Handling Requirements" as per draft RFC
+//   https://tools.ietf.org/html/draft-ietf-rtcweb-ip-handling-12
+//   SECURITY NOTE: See https://tools.ietf.org/html/draft-ietf-rtcweb-ip-handling-12#section-5.2
+//   for recommendations on how a WebRTC application should expose a
+//   hosts IP address information. This implementation is using Mode 2.
+// - Session Traversal Utilities for NAT (STUN)
+//   https://tools.ietf.org/html/rfc8553
+// - Traversal Using Relays around NAT (TURN): Relay Extensions to 
+//   Session Traversal Utilities for NAT (STUN)
+//   https://tools.ietf.org/html/rfc5766
+// - Using Multicast DNS to protect privacy when exposing ICE candidates
+//   draft-ietf-rtcweb-mdns-ice-candidates-04 [ed. not implemented as of 26 Jul 2020].
+//   https://tools.ietf.org/html/draft-ietf-rtcweb-mdns-ice-candidates-04
+// - Multicast DNS
+//   https://tools.ietf.org/html/rfc6762
+//
+// Notes:
+// The source from Chromium that performs the equivalent of this class
+// (and much more) is:
+// https://chromium.googlesource.com/external/webrtc/+/refs/heads/master/p2p/base/p2p_transport_channel.cc
+//
+// Multicast DNS: Chromium (and possibly other WebRTC stacks) make use of *.local
+// DNS hostnames (see Multicast RFC linked above). Support for such hostnames is 
+// not supported directly in this library because there is no underlying support
+// in .NET Core. A callback hook is available so that an application can connect
+// up an MDNS resolver if required.
+// Windows 10 has recently introduced a level of support for MDNS:
+// https://docs.microsoft.com/en-us/uwp/api/windows.networking.servicediscovery.dnssd?view=winrt-19041
+// From a command prompt: 
+// c:\> dns-md -B
+// c:\> dns-sd -G v4 fbba6380-2cc4-41b1-ab0d-61548dd28a29.local
+// c:\> dns-sd -G v6 b1f949b8-5ec9-41a6-b3ef-eb529f217de9.local
+// But it's expected that it's highly unlikely support will be added to .NET Core
+// anytime soon (AC 26 Jul 2020).
+//
+// Author(s):
+// Aaron Clauson (aaron@sipsorcery.com)
+// 
+// History:
+// 15 Mar 2020	Aaron Clauson	Created, Dublin, Ireland.
+// 23 Jun 2020  Aaron Clauson   Renamed from IceSession to RtpIceChannel.
+//
+// License: 
+// BSD 3-Clause "New" or "Revised" License, see included LICENSE.md file.
+//-----------------------------------------------------------------------------
+
+using System;
+using System.Collections.Concurrent;
+using System.Collections.Generic;
+using System.Linq;
+using System.Net;
+using System.Net.Sockets;
+using System.Runtime.CompilerServices;
+using System.Security.Cryptography;
+using System.Text;
+using System.Text.RegularExpressions;
+using System.Threading;
+using System.Threading.Tasks;
+using Microsoft.Extensions.Logging;
+using SIPSorcery.Sys;
+
+[assembly: InternalsVisibleToAttribute("SIPSorcery.UnitTests")]
+
+namespace SIPSorcery.Net
+{
+    /// <summary>
+    /// An RTP ICE Channel carries out connectivity checks with a remote peer in an
+    /// attempt to determine the best destination end point to communicate with the
+    /// remote party.
+    /// </summary>
+    /// <remarks>
+    /// Local server reflexive candidates don't get added to the checklist since they are just local
+    /// "host" candidates with an extra NAT address mapping. The NAT address mapping is needed for the
+    /// remote ICE peer but locally a server reflexive candidate is always going to be represented by
+    /// a "host" candidate.
+    /// 
+    /// Limitations:
+    ///  - To reduce complexity only a single checklist is used. This is based on the main 
+    ///    webrtc use case where RTP (audio and video) and RTCP are all multiplexed on a 
+    ///    single socket pair. Therefore  there only needs to be a single component and single 
+    ///    data stream. If an additional use case occurs then multiple checklists could be added.
+    ///    
+    /// Developer Notes:
+    /// There are 4 main tasks occurring during the ICE checks:
+    /// - Local candidates: ICE server checks (which can take seconds) are being carried out to
+    ///   gather "server reflexive" and "relay" candidates.
+    /// - Remote candidates: the remote peer should be trickling in its candidates which need to
+    ///   be validated and if accepted new entries added to the checklist.
+    /// - Checklist connectivity checks: the candidate pairs in the checklist need to have
+    ///   connectivity checks sent.
+    /// - Match STUN messages: STUN requests and responses are being received and need to be 
+    ///   matched to either an ICE server check or a checklist entry check. After matching 
+    ///   action needs to be taken to update the status of the ICE server or checklist entry
+    ///   check.
+    /// </remarks>
+    public class RtpIceChannel : RTPChannel
+    {
+        private static DnsClient.LookupClient _dnsLookupClient;
+
+        private const int ICE_UFRAG_LENGTH = 4;
+        private const int ICE_PASSWORD_LENGTH = 24;
+        private const int MAX_CHECKLIST_ENTRIES = 25;       // Maximum number of entries that can be added to the checklist of candidate pairs.
+        private const string MDNS_TLD = ".local";           // Top Level Domain name for multicast lookups as per RFC6762.
+        private const int CONNECTED_CHECK_PERIOD = 3;       // The period in seconds to send STUN connectivity checks once connected.
+        public const int DISCONNECTED_TIMEOUT_PERIOD = 8;  // The period in seconds after which a connection will be flagged as disconnected.
+        public const int FAILED_TIMEOUT_PERIOD = 16;       // The period in seconds after which a connection will be flagged as failed.
+        public const string SDP_MID = "0";
+        public const int SDP_MLINE_INDEX = 0;
+
+        /// <summary>
+        /// ICE transaction spacing interval in milliseconds.
+        /// </summary>
+        /// <remarks>
+        /// See https://tools.ietf.org/html/rfc8445#section-14.
+        /// </remarks>
+        private const int Ta = 50;
+
+        private static readonly ILogger logger = Log.Logger;
+
+        private IPAddress _bindAddress;
+        private List<RTCIceServer> _iceServers;
+        private RTCIceTransportPolicy _policy;
+
+        private DateTime _startedGatheringAt = DateTime.MinValue;
+        private DateTime _connectedAt = DateTime.MinValue;
+
+        private ConcurrentDictionary<STUNUri, IceServer> _iceServerConnections;
+
+        private IceServer _activeIceServer;
+
+        public RTCIceComponent Component { get; private set; }
+
+        public RTCIceGatheringState IceGatheringState { get; private set; } = RTCIceGatheringState.@new;
+
+        public RTCIceConnectionState IceConnectionState { get; private set; } = RTCIceConnectionState.@new;
+
+        /// <summary>
+        /// True if we are the "controlling" ICE agent (we initiated the communications) or
+        /// false if we are the "controlled" agent.
+        /// </summary>
+        public bool IsController { get; internal set; }
+
+        /// <summary>
+        /// The list of host ICE candidates that have been gathered for this peer.
+        /// </summary>
+        public List<RTCIceCandidate> Candidates
+        {
+            get
+            {
+                return _candidates;
+            }
+        }
+
+        private List<RTCIceCandidate> _candidates = new List<RTCIceCandidate>();
+        internal List<RTCIceCandidate> _remoteCandidates = new List<RTCIceCandidate>();
+
+        /// <summary>
+        /// A queue of remote ICE candidates that have been added to the session and that
+        /// are waiting to be processed to determine if they will create a new checklist entry.
+        /// </summary>
+        private ConcurrentQueue<RTCIceCandidate> _pendingRemoteCandidates = new ConcurrentQueue<RTCIceCandidate>();
+
+        /// <summary>
+        /// The state of the checklist as the ICE checks are carried out.
+        /// </summary>
+        internal ChecklistState _checklistState = ChecklistState.Running;
+
+        /// <summary>
+        /// The checklist of local and remote candidate pairs
+        /// </summary>
+        internal List<ChecklistEntry> _checklist = new List<ChecklistEntry>();
+
+        /// <summary>
+        /// For local candidates this implementation takes a shortcut to reduce complexity. 
+        /// The RTP socket will always be bound to one of:
+        ///  - IPAddress.IPv6Any [::], 
+        ///  - IPAddress.Any 0.0.0.0, or,
+        ///  - a specific single IP address. 
+        /// As such it's only necessary to create a single checklist entry to cover all local
+        /// Host type candidates.
+        /// Host candidates must still be generated, based on all local IP addresses, and
+        /// will need to be transmitted to the remote peer but they don't need to
+        /// be used when populating the checklist.
+        /// </summary>
+        internal readonly RTCIceCandidate _localChecklistCandidate;
+
+        /// <summary>
+        /// If a TURN server is being used for this session and has received a successful
+        /// response to the allocate request then this field will hold the candidate to
+        /// use in the checklist.
+        /// </summary>
+        internal RTCIceCandidate _relayChecklistCandidate;
+
+        /// <summary>
+        /// If the connectivity checks are successful this will hold the entry that was 
+        /// nominated by the connection check process.
+        /// </summary>
+        public ChecklistEntry NominatedEntry { get; private set; }
+
+        /// <summary>
+        /// Retransmission timer for STUN transactions, measured in milliseconds.
+        /// </summary>
+        /// <remarks>
+        /// As specified in https://tools.ietf.org/html/rfc8445#section-14.
+        /// </remarks>
+        internal int RTO
+        {
+            get
+            {
+                if (IceGatheringState == RTCIceGatheringState.gathering)
+                {
+                    return Math.Max(500, Ta * Candidates.Count(x => x.type == RTCIceCandidateType.srflx || x.type == RTCIceCandidateType.relay));
+                }
+                else
+                {
+                    return Math.Max(500, Ta * (_checklist.Count(x => x.State == ChecklistEntryState.Waiting) + _checklist.Count(x => x.State == ChecklistEntryState.InProgress)));
+                }
+            }
+        }
+
+        public readonly string LocalIceUser;
+        public readonly string LocalIcePassword;
+        public string RemoteIceUser { get; private set; }
+        public string RemoteIcePassword { get; private set; }
+
+        private bool _closed = false;
+        private Timer _connectivityChecksTimer;
+        private Timer _processIceServersTimer;
+
+        public event Action<RTCIceCandidate> OnIceCandidate;
+        public event Action<RTCIceConnectionState> OnIceConnectionStateChange;
+        public event Action<RTCIceGatheringState> OnIceGatheringStateChange;
+        public event Action<RTCIceCandidate, string> OnIceCandidateError;
+
+        public static List<DnsClient.NameServer> DefaultNameServers { get; set; }
+
+        /// <summary>
+        /// This event gets fired when a STUN message is received by this channel.
+        /// The event is for diagnostic purposes only.
+        /// </summary>
+        public event Action<STUNMessage, IPEndPoint, bool> OnStunMessageReceived;
+
+        public new event Action<int, IPEndPoint, byte[]> OnRTPDataReceived;
+
+        /// <summary>
+        /// An optional callback function to resolve remote ICE candidates with MDNS hostnames.
+        /// </summary>
+        public Func<string, Task<IPAddress>> MdnsResolve;
+
+        /// <summary>
+        /// Creates a new instance of an RTP ICE channel to provide RTP channel functions 
+        /// with ICE connectivity checks.
+        /// </summary>
+        public RtpIceChannel() :
+            this(null, RTCIceComponent.rtp)
+        { }
+
+        /// <summary>
+        /// Creates a new instance of an RTP ICE channel to provide RTP channel functions 
+        /// with ICE connectivity checks.
+        /// </summary>
+        /// <param name="bindAddress"> Optional. If supplied this address will 
+        /// dictate which local interface host ICE candidates will be gathered from.
+        /// Restricting the host candidate IP addresses to a single interface is 
+        /// as per the recommendation at:
+        /// https://tools.ietf.org/html/draft-ietf-rtcweb-ip-handling-12#section-5.2.
+        /// If this is not set then the default is to use the Internet facing interface as
+        /// returned by the OS routing table.</param>
+        /// <param name="component">The component (RTP or RTCP) the channel is being used for. Note
+        /// for cases where RTP and RTCP are multiplexed the component is set to RTP.</param>
+        /// <param name="iceServers">A list of STUN or TURN servers that can be used by this ICE agent.</param>
+        /// <param name="policy">Determines which ICE candidates can be used in this RTP ICE Channel.</param>
+        public RtpIceChannel(
+            IPAddress bindAddress,
+            RTCIceComponent component,
+            List<RTCIceServer> iceServers = null,
+            RTCIceTransportPolicy policy = RTCIceTransportPolicy.all) :
+            base(false, bindAddress)
+        {
+            if (_dnsLookupClient == null)
+            {
+                if (DefaultNameServers != null)
+                {
+                    _dnsLookupClient = new DnsClient.LookupClient(DefaultNameServers.ToArray());
+                }
+                else
+                {
+                    _dnsLookupClient = new DnsClient.LookupClient();
+                }
+            }
+
+            _bindAddress = bindAddress;
+            Component = component;
+            _iceServers = iceServers;
+            _policy = policy;
+
+            LocalIceUser = Crypto.GetRandomString(ICE_UFRAG_LENGTH);
+            LocalIcePassword = Crypto.GetRandomString(ICE_PASSWORD_LENGTH);
+
+            _localChecklistCandidate = new RTCIceCandidate(new RTCIceCandidateInit
+            {
+                sdpMid = SDP_MID,
+                sdpMLineIndex = SDP_MLINE_INDEX,
+                usernameFragment = LocalIceUser
+            });
+
+            _localChecklistCandidate.SetAddressProperties(
+                RTCIceProtocol.udp,
+                base.RTPLocalEndPoint.Address,
+                (ushort)base.RTPLocalEndPoint.Port,
+                RTCIceCandidateType.host,
+                null,
+                0);
+
+            if (iceServers != null)
+            {
+                InitialiseIceServers(_iceServers);
+
+                // DNS is only needed if there are ICE server hostnames to lookup.
+                if (_dnsLookupClient == null && _iceServerConnections.Any( x => !IPAddress.TryParse(x.Key.Host, out _)))
+                {
+                    if (DefaultNameServers != null)
+                    {
+                        _dnsLookupClient = new DnsClient.LookupClient(DefaultNameServers.ToArray());
+                    }
+                    else
+                    {
+                        _dnsLookupClient = new DnsClient.LookupClient();
+                    }
+                }
+            }
+        }
+
+        /// <summary>
+        /// We've been given the green light to start the ICE candidate gathering process.
+        /// This could include contacting external STUN and TURN servers. Events will 
+        /// be fired as each ICE is identified and as the gathering state machine changes
+        /// state.
+        /// </summary>
+        public void StartGathering()
+        {
+            if (IceGatheringState == RTCIceGatheringState.@new)
+            {
+                _startedGatheringAt = DateTime.Now;
+
+                // Start listening on the UDP socket.
+                base.Start();
+
+                IceGatheringState = RTCIceGatheringState.gathering;
+                OnIceGatheringStateChange?.Invoke(IceGatheringState);
+
+                if (_policy == RTCIceTransportPolicy.all)
+                {
+                    _candidates = GetHostCandidates();
+                }
+
+                logger.LogDebug($"RTP ICE Channel discovered {_candidates.Count} local candidates.");
+
+                if (_iceServerConnections?.Count > 0)
+                {
+                    InitialiseIceServers(_iceServers);
+                    _processIceServersTimer = new Timer(CheckIceServers, null, 0, Ta);
+                }
+                else
+                {
+                    // If there are no ICE servers then gathering has finished.
+                    IceGatheringState = RTCIceGatheringState.complete;
+                    OnIceGatheringStateChange?.Invoke(IceGatheringState);
+                }
+
+                _connectivityChecksTimer = new Timer(DoConnectivityCheck, null, 0, Ta);
+            }
+        }
+
+        /// <summary>
+        /// Set the ICE credentials that have been supplied by the remote peer. Once these
+        /// are set the connectivity checks should be able to commence.
+        /// </summary>
+        /// <param name="username">The remote peer's ICE username.</param>
+        /// <param name="password">The remote peer's ICE password.</param>
+        public void SetRemoteCredentials(string username, string password)
+        {
+            logger.LogDebug("RTP ICE Channel remote credentials set.");
+
+            RemoteIceUser = username;
+            RemoteIcePassword = password;
+
+            // Once the remote party's ICE credentials are known connection checking can 
+            // commence immediately as candidates trickle in.
+            IceConnectionState = RTCIceConnectionState.checking;
+            OnIceConnectionStateChange?.Invoke(IceConnectionState);
+        }
+
+        /// <summary>
+        /// Closes the RTP ICE Channel and stops any further connectivity checks.
+        /// </summary>
+        public void Close()
+        {
+            if (!_closed)
+            {
+                logger.LogDebug($"RtpIceChannel for {base.RTPLocalEndPoint} closed.");
+                _closed = true;
+                _connectivityChecksTimer?.Dispose();
+                _processIceServersTimer?.Dispose();
+            }
+        }
+
+        /// <summary>
+        /// Adds a remote ICE candidate to the RTP ICE Channel.
+        /// </summary>
+        /// <param name="candidate">An ICE candidate from the remote party.</param>
+        public void AddRemoteCandidate(RTCIceCandidate candidate)
+        {
+            if (candidate == null || string.IsNullOrWhiteSpace(candidate.address))
+            {
+                // Note that the way ICE signals the end of the gathering stage is to send
+                // an empty candidate or "end-of-candidates" SDP attribute.
+                OnIceCandidateError?.Invoke(candidate, "Remote ICE candidate was empty.");
+            }
+            else if (candidate.component != Component)
+            {
+                // This occurs if the remote party made an offer and assumed we couldn't multiplex the audio and video streams.
+                // It will offer the same ICE candidates separately for the audio and video announcements.
+                OnIceCandidateError?.Invoke(candidate, "Remote ICE candidate has unsupported component.");
+            }
+            else if (candidate.sdpMLineIndex != 0)
+            {
+                // This implementation currently only supports audio and video multiplexed on a single channel.
+                OnIceCandidateError?.Invoke(candidate, $"Remote ICE candidate only supports multiplexed media, excluding remote candidate with non-zero sdpMLineIndex of {candidate.sdpMLineIndex}.");
+            }
+            else if (candidate.protocol != RTCIceProtocol.udp)
+            {
+                // This implementation currently only supports UDP for RTP communications.
+                OnIceCandidateError?.Invoke(candidate, $"Remote ICE candidate has an unsupported transport protocol {candidate.protocol}.");
+            }
+            else if (candidate.address.Trim().ToLower().EndsWith(MDNS_TLD) && MdnsResolve == null)
+            {
+                // Supporting MDNS lookups means an additional nuget dependency. Hopefully
+                // support is coming to .Net Core soon (AC 12 Jun 2020).
+                OnIceCandidateError?.Invoke(candidate, $"Remote ICE candidate has an unsupported MDNS hostname {candidate.address}.");
+            }
+            else if (IPAddress.TryParse(candidate.address, out var addr) &&
+                (IPAddress.Any.Equals(addr) || IPAddress.IPv6Any.Equals(addr)))
+            {
+                OnIceCandidateError?.Invoke(candidate, $"Remote ICE candidate had a wildcard IP address {candidate.address}.");
+            }
+            else if (candidate.port <= 0 || candidate.port > IPEndPoint.MaxPort)
+            {
+                OnIceCandidateError?.Invoke(candidate, $"Remote ICE candidate had an invalid port {candidate.port}.");
+            }
+            else
+            {
+                // Have a remote candidate. Connectivity checks can start. Note because we support ICE trickle
+                // we may also still be gathering candidates. Connectivity checks and gathering can be done in parallel.
+
+                logger.LogDebug($"RTP ICE Channel received remote candidate: {candidate}");
+
+                _remoteCandidates.Add(candidate);
+                _pendingRemoteCandidates.Enqueue(candidate);
+            }
+        }
+
+        /// <summary>
+        /// Restarts the ICE gathering and connection checks for this RTP ICE Channel.
+        /// </summary>
+        public void Restart()
+        {
+            // Reset the session state.
+            _connectivityChecksTimer?.Dispose();
+            _processIceServersTimer?.Dispose();
+            _candidates?.Clear();
+            _checklist?.Clear();
+            _iceServerConnections?.Clear();
+            IceGatheringState = RTCIceGatheringState.@new;
+            IceConnectionState = RTCIceConnectionState.@new;
+
+            StartGathering();
+        }
+
+        /// <summary>
+        /// Acquires an ICE candidate for each IP address that this host has except for:
+        /// - Loopback addresses must not be included.
+        /// - Deprecated IPv4-compatible IPv6 addresses and IPv6 site-local unicast addresses
+        ///   must not be included,
+        /// - IPv4-mapped IPv6 address should not be included.
+        /// - If a non-location tracking IPv6 address is available use it and do not included 
+        ///   location tracking enabled IPv6 addresses (i.e. prefer temporary IPv6 addresses over 
+        ///   permanent addresses), see RFC6724.
+        ///
+        /// SECURITY NOTE: https://tools.ietf.org/html/draft-ietf-rtcweb-ip-handling-12#section-5.2
+        /// Makes recommendations about how host IP address information should be exposed.
+        /// Of particular relevance are:
+        /// 
+        ///   Mode 1:  Enumerate all addresses: WebRTC MUST use all network
+        ///   interfaces to attempt communication with STUN servers, TURN
+        ///   servers, or peers.This will converge on the best media
+        ///   path, and is ideal when media performance is the highest
+        ///   priority, but it discloses the most information.
+        ///    
+        ///   Mode 2:  Default route + associated local addresses: WebRTC MUST
+        ///   follow the kernel routing table rules, which will typically
+        ///   cause media packets to take the same route as the
+        ///   application's HTTP traffic.  If an enterprise TURN server is
+        ///   present, the preferred route MUST be through this TURN
+        ///   server.Once an interface has been chosen, the private IPv4
+        ///   and IPv6 addresses associated with this interface MUST be
+        ///   discovered and provided to the application as host
+        ///   candidates.This ensures that direct connections can still
+        ///   be established in this mode.
+        ///   
+        /// This implementation implements Mode 2.
+        /// </summary>
+        /// <remarks>See https://tools.ietf.org/html/rfc8445#section-5.1.1.1</remarks>
+        /// <returns>A list of "host" ICE candidates for the local machine.</returns>
+        private List<RTCIceCandidate> GetHostCandidates()
+        {
+            List<RTCIceCandidate> hostCandidates = new List<RTCIceCandidate>();
+            RTCIceCandidateInit init = new RTCIceCandidateInit { usernameFragment = LocalIceUser };
+
+            // RFC8445 states that loopback addresses should not be included in
+            // host candidates. If the provided bind address is a loopback
+            // address it means no host candidates will be gathered. To avoid this
+            // set the desired interface address to the Internet facing address
+            // in the event a loopback address was specified.
+            //if (_bindAddress != null &&
+            //    (IPAddress.IsLoopback(_bindAddress) ||
+            //    IPAddress.Any.Equals(_bindAddress) ||
+            //    IPAddress.IPv6Any.Equals(_bindAddress)))
+            //{
+            //    // By setting to null means the default Internet facing interface will be used.
+            //    signallingDstAddress = null;
+            //}
+
+            var rtpBindAddress = base.RTPLocalEndPoint.Address;
+
+            // We get a list of local addresses that can be used with the address the RTP socket is bound on.
+            List<IPAddress> localAddresses = null;
+            if (IPAddress.IPv6Any.Equals(rtpBindAddress))
+            {
+                if (base.RtpSocket.DualMode)
+                {
+                    // IPv6 dual mode listening on [::] means we can use all valid local addresses.
+                    localAddresses = NetServices.GetLocalAddressesOnInterface(_bindAddress)
+                        .Where(x => !IPAddress.IsLoopback(x) && !x.IsIPv4MappedToIPv6 && !x.IsIPv6SiteLocal).ToList();
+                }
+                else
+                {
+                    // IPv6 but not dual mode on [::] means can use all valid local IPv6 addresses.
+                    localAddresses = NetServices.GetLocalAddressesOnInterface(_bindAddress)
+                        .Where(x => x.AddressFamily == AddressFamily.InterNetworkV6
+                        && !IPAddress.IsLoopback(x) && !x.IsIPv4MappedToIPv6 && !x.IsIPv6SiteLocal).ToList();
+                }
+            }
+            else if (IPAddress.Any.Equals(rtpBindAddress))
+            {
+                // IPv4 on 0.0.0.0 means can use all valid local IPv4 addresses.
+                localAddresses = NetServices.GetLocalAddressesOnInterface(_bindAddress)
+                    .Where(x => x.AddressFamily == AddressFamily.InterNetwork && !IPAddress.IsLoopback(x)).ToList();
+            }
+            else
+            {
+                // If not bound on a [::] or 0.0.0.0 means we're only listening on a specific IP address
+                // and that's the only one that can be used for the host candidate.
+                localAddresses = new List<IPAddress> { rtpBindAddress };
+            }
+
+            foreach (var localAddress in localAddresses)
+            {
+                var hostCandidate = new RTCIceCandidate(init);
+                hostCandidate.SetAddressProperties(RTCIceProtocol.udp, localAddress, (ushort)base.RTPPort, RTCIceCandidateType.host, null, 0);
+
+                // We currently only support a single multiplexed connection for all data streams and RTCP.
+                if (hostCandidate.component == RTCIceComponent.rtp && hostCandidate.sdpMLineIndex == SDP_MLINE_INDEX)
+                {
+                    hostCandidates.Add(hostCandidate);
+
+                    OnIceCandidate?.Invoke(hostCandidate);
+                }
+            }
+
+            return hostCandidates;
+        }
+
+        /// <summary>
+        /// Initialises the ICE servers if any were provided in the initial configuration.
+        /// ICE servers are STUN and TURN servers and are used to gather "server reflexive"
+        /// and "relay" candidates. If the transport policy is "relay only" then only TURN 
+        /// servers will be added to the list of ICE servers being checked.
+        /// </summary>
+        /// <remarks>See https://tools.ietf.org/html/rfc8445#section-5.1.1.2</remarks>
+        private void InitialiseIceServers(List<RTCIceServer> iceServers)
+        {
+            _iceServerConnections = new ConcurrentDictionary<STUNUri, IceServer>();
+
+            // Add each of the ICE servers to the list. Ideally only one will be used but add 
+            // all in case backups are needed.
+            foreach (var iceServer in iceServers)
+            {
+                string[] urls = iceServer.urls.Split(',');
+                int iceServerID = IceServer.MINIMUM_ICE_SERVER_ID;
+
+                foreach (string url in urls)
+                {
+                    if (!String.IsNullOrWhiteSpace(url))
+                    {
+                        if (STUNUri.TryParse(url, out var stunUri))
+                        {
+                            if (stunUri.Scheme == STUNSchemesEnum.stuns || stunUri.Scheme == STUNSchemesEnum.turns)
+                            {
+                                logger.LogWarning($"ICE channel does not currently support TLS for STUN and TURN servers, not checking {stunUri}.");
+                            }
+                            else if (_policy == RTCIceTransportPolicy.relay && stunUri.Scheme == STUNSchemesEnum.stun)
+                            {
+                                logger.LogWarning($"ICE channel policy is relay only, ignoring STUN server {stunUri}.");
+                            }
+                            else if (!_iceServerConnections.ContainsKey(stunUri))
+                            {
+                                logger.LogDebug($"Adding ICE server for {stunUri}.");
+
+                                var iceServerState = new IceServer(stunUri, iceServerID, iceServer.username, iceServer.credential);
+                                _iceServerConnections.TryAdd(stunUri, iceServerState);
+
+                                iceServerID++;
+                                if (iceServerID > IceServer.MAXIMUM_ICE_SERVER_ID)
+                                {
+                                    logger.LogWarning("The maximum number of ICE servers for the session has been reached.");
+                                    break;
+                                }
+                            }
+                        }
+                        else
+                        {
+                            logger.LogWarning($"RTP ICE Channel could not parse ICE server URL {url}.");
+                        }
+                    }
+                }
+            }
+        }
+
+        /// <summary>
+        /// Checks the list of ICE servers to perform STUN binding or TURN reservation requests.
+        /// Only one of the ICE server entries should end up being used. If at least one TURN server
+        /// is provided it will take precedence as it can potentially supply both Server Reflexive 
+        /// and Relay candidates.
+        /// </summary>
+        private void CheckIceServers(Object state)
+        {
+            if (IceGatheringState == RTCIceGatheringState.complete ||
+                !(IceConnectionState == RTCIceConnectionState.@new || IceConnectionState == RTCIceConnectionState.checking))
+            {
+                logger.LogDebug($"ICE RTP channel stopping ICE server checks in gathering state {IceGatheringState} and connection state {IceConnectionState}.");
+                _processIceServersTimer.Dispose();
+                return;
+            }
+
+            // The lock is to ensure the timer callback doesn't run multiple instances in parallel. 
+            if (Monitor.TryEnter(_iceServerConnections))
+            {
+                try
+                {
+                    if (_activeIceServer == null || _activeIceServer.Error != SocketError.Success)
+                    {
+                        if (_iceServerConnections.Count(x => x.Value.Error == SocketError.Success) == 0)
+                        {
+                            logger.LogDebug("RTP ICE Channel all ICE server connection checks failed, stopping ICE servers timer.");
+                            _processIceServersTimer.Dispose();
+                        }
+                        else
+                        {
+                            // Select the next server to check.
+                            var entry = _iceServerConnections
+                            .Where(x => x.Value.Error == SocketError.Success)
+                            .OrderByDescending(x => x.Value._uri.Scheme) // TURN serves take priority.
+                            .FirstOrDefault();
+
+                            if (!entry.Equals(default(KeyValuePair<STUNUri, IceServer>)))
+                            {
+                                _activeIceServer = entry.Value;
+                            }
+                            else
+                            {
+                                logger.LogDebug("RTP ICE Channel was not able to set an active ICE server, stopping ICE servers timer.");
+                                _processIceServersTimer.Dispose();
+                            }
+                        }
+                    }
+
+                    // Run a state machine on the active ICE server.
+
+                    // Something went wrong. An active server could not be set.
+                    if (_activeIceServer == null)
+                    {
+                        logger.LogDebug("RTP ICE Channel was not able to acquire an active ICE server, stopping ICE servers timer.");
+                        _processIceServersTimer.Dispose();
+                    }
+                    else if ((_activeIceServer._uri.Scheme == STUNSchemesEnum.turn && _activeIceServer.RelayEndPoint != null) ||
+                        (_activeIceServer._uri.Scheme == STUNSchemesEnum.stun && _activeIceServer.ServerReflexiveEndPoint != null))
+                    {
+                        // Successfully set up the ICE server. Do nothing.
+                    }
+                    // If the ICE server hasn't yet been resolved initiate the DNS check.
+                    else if (_activeIceServer.ServerEndPoint == null && _activeIceServer.DnsLookupSentAt == DateTime.MinValue)
+                    {
+                        logger.LogDebug($"Attempting to resolve STUN server URI {_activeIceServer._uri}.");
+
+                        _activeIceServer.DnsLookupSentAt = DateTime.Now;
+
+                        // Don't stop and wait for DNS. Let the timer callback complete and check for the DNS
+                        // result on the next few timer callbacks.
+                        Task.Run(async () =>
+                        {
+                            try
+                            {
+                                var result = await STUNDns.Resolve(_activeIceServer._uri).ConfigureAwait(false);
+                                logger.LogDebug($"ICE server {_activeIceServer._uri} successfully resolved to {result}.");
+                                _activeIceServer.ServerEndPoint = result;
+                            }
+                            catch
+                            {
+                                logger.LogWarning($"Unable to resolve ICE server end point for {_activeIceServer._uri}.");
+                                _activeIceServer.Error = SocketError.HostNotFound;
+                            }
+                        });
+                    }
+                    // Waiting for DNS lookup to complete.
+                    else if (_activeIceServer.ServerEndPoint == null &&
+                        DateTime.Now.Subtract(_activeIceServer.DnsLookupSentAt).TotalSeconds < IceServer.DNS_LOOKUP_TIMEOUT_SECONDS)
+                    {
+                        // Do nothing.
+                    }
+                    // DNS lookup for ICE server host has timed out.
+                    else if (_activeIceServer.ServerEndPoint == null)
+                    {
+                        logger.LogWarning($"ICE server DNS resolution failed for {_activeIceServer._uri}.");
+                        _activeIceServer.Error = SocketError.TimedOut;
+                    }
+                    // Maximum number of requests have been sent to the ICE server without a response.
+                    else if (_activeIceServer.OutstandingRequestsSent >= IceServer.MAX_REQUESTS && _activeIceServer.LastResponseReceivedAt == DateTime.MinValue)
+                    {
+                        logger.LogWarning($"Connection attempt to ICE server {_activeIceServer._uri} timed out after {_activeIceServer.OutstandingRequestsSent} requests.");
+                        _activeIceServer.Error = SocketError.TimedOut;
+                    }
+                    // Maximum number of error response have been received for the requests sent to this ICE server.
+                    else if (_activeIceServer.ErrorResponseCount >= IceServer.MAX_ERRORS)
+                    {
+                        logger.LogWarning($"Connection attempt to ICE server {_activeIceServer._uri} cancelled after {_activeIceServer.ErrorResponseCount} error responses.");
+                        _activeIceServer.Error = SocketError.TimedOut;
+                    }
+                    // Send STUN binding request.
+                    else if (_activeIceServer.ServerReflexiveEndPoint == null && _activeIceServer._uri.Scheme == STUNSchemesEnum.stun)
+                    {
+                        logger.LogDebug($"Sending STUN binding request to ICE server {_activeIceServer._uri}.");
+                        _activeIceServer.Error = SendStunBindingRequest(_activeIceServer);
+                    }
+                    // Send TURN binding request.
+                    else if (_activeIceServer.ServerReflexiveEndPoint == null && _activeIceServer._uri.Scheme == STUNSchemesEnum.turn)
+                    {
+                        logger.LogDebug($"Sending TURN allocate request to ICE server {_activeIceServer._uri}.");
+                        _activeIceServer.Error = SendTurnAllocateRequest(_activeIceServer);
+                    }
+                    else
+                    {
+                        logger.LogWarning($"The active ICE server reached an unexpected state {_activeIceServer._uri}.");
+                    }
+                }
+                finally
+                {
+                    Monitor.Exit(_iceServerConnections);
+                }
+            }
+        }
+
+        /// <summary>
+        /// Adds candidates and updates the checklist for an ICE server that has completed
+        /// the initial connectivity checks.
+        /// </summary>
+        /// <param name="iceServer">The ICE server that the initial checks have been completed
+        /// for.</param>
+        private async Task AddCandidatesForIceServer(IceServer iceServer)
+        {
+            RTCIceCandidateInit init = new RTCIceCandidateInit
+            {
+                usernameFragment = LocalIceUser,
+                sdpMid = SDP_MID,
+                sdpMLineIndex = SDP_MLINE_INDEX,
+            };
+
+            if (iceServer.ServerReflexiveEndPoint != null)
+            {
+                RTCIceCandidate svrRflxCandidate = iceServer.GetCandidate(init, RTCIceCandidateType.srflx);
+
+                if (_policy == RTCIceTransportPolicy.all && svrRflxCandidate != null)
+                {
+                    logger.LogDebug($"Adding server reflex ICE candidate for ICE server {iceServer._uri} and {iceServer.ServerReflexiveEndPoint}.");
+
+                    // Note server reflexive candidates don't update the checklist pairs since it's merely an
+                    // alternative way to represent an existing host candidate.
+                    _candidates.Add(svrRflxCandidate);
+                    OnIceCandidate?.Invoke(svrRflxCandidate);
+                }
+            }
+
+            if (_relayChecklistCandidate == null && iceServer.RelayEndPoint != null)
+            {
+                RTCIceCandidate relayCandidate = iceServer.GetCandidate(init, RTCIceCandidateType.relay);
+                relayCandidate.SetDestinationEndPoint(iceServer.RelayEndPoint);
+
+                // A local relay candidate is stored so it can be pared with any remote candidates
+                // that arrive after the checklist update carried out in this method.
+                _relayChecklistCandidate = relayCandidate;
+
+                if (relayCandidate != null)
+                {
+                    logger.LogDebug($"Adding relay ICE candidate for ICE server {iceServer._uri} and {iceServer.RelayEndPoint}.");
+
+                    _candidates.Add(relayCandidate);
+                    OnIceCandidate?.Invoke(relayCandidate);
+                }
+
+                foreach (var remoteCandidate in _remoteCandidates)
+                {
+                    await UpdateChecklist(_relayChecklistCandidate, remoteCandidate);
+                }
+            }
+
+            IceGatheringState = RTCIceGatheringState.complete;
+            OnIceGatheringStateChange?.Invoke(IceGatheringState);
+        }
+
+        /// <summary>
+        /// Updates the checklist with new candidate pairs.
+        /// </summary>
+        /// <remarks>
+        /// From https://tools.ietf.org/html/rfc8445#section-6.1.2.2:
+        /// IPv6 link-local addresses MUST NOT be paired with other than link-local addresses.
+        /// </remarks>
+        /// <param name="localCandidate">The local candidate for the checklist entry.</param>
+        /// <param name="remoteCandidate">The remote candidate to attempt to create a new checklist
+        /// entry for.</param>
+        private async Task UpdateChecklist(RTCIceCandidate localCandidate, RTCIceCandidate remoteCandidate)
+        {
+            if (localCandidate == null)
+            {
+                throw new ArgumentNullException("localCandidate", "The local candidate must be supplied for UpdateChecklist.");
+            }
+            else if (remoteCandidate == null)
+            {
+                throw new ArgumentNullException("remoteCandidate", "The remote candidate must be supplied for UpdateChecklist.");
+            }
+
+            // Attempt to resolve the remote candidate address.
+            if (!IPAddress.TryParse(remoteCandidate.address, out var remoteCandidateIPAddr))
+            {
+                if (remoteCandidate.address.ToLower().EndsWith(MDNS_TLD))
+                {
+                    if (MdnsResolve == null)
+                    {
+                        logger.LogWarning($"RTP ICE channel has no MDNS resolver set, cannot resolve remote candidate with MDNS hostname {remoteCandidate.address}.");
+                    }
+                    else
+                    {
+                        remoteCandidateIPAddr = await MdnsResolve(remoteCandidate.address);
+                        if (remoteCandidateIPAddr == null)
+                        {
+                            logger.LogWarning($"RTP ICE channel MDNS resolver failed to resolve {remoteCandidate.address}.");
+                        }
+                        else
+                        {
+                            logger.LogDebug($"RTP ICE channel resolved MDNS hostname {remoteCandidate.address} to {remoteCandidateIPAddr}.");
+
+                            var remoteEP = new IPEndPoint(remoteCandidateIPAddr, remoteCandidate.port);
+                            remoteCandidate.SetDestinationEndPoint(remoteEP);
+                        }
+                    }
+                }
+                else
+                {
+                    // The candidate string can be a hostname or an IP address.
+                    var lookupResult = await _dnsLookupClient.QueryAsync(remoteCandidate.address, DnsClient.QueryType.A);
+
+                    if (lookupResult.Answers.Count > 0)
+                    {
+                        remoteCandidateIPAddr = lookupResult.Answers.AddressRecords().FirstOrDefault()?.Address;
+                        logger.LogWarning($"RTP ICE channel resolved remote candidate {remoteCandidate.address} to {remoteCandidateIPAddr}.");
+                    }
+                    else
+                    {
+                        logger.LogDebug($"RTP ICE channel failed to resolve remote candidate {remoteCandidate.address}.");
+                    }
+
+                    if (remoteCandidateIPAddr != null)
+                    {
+                        var remoteEP = new IPEndPoint(remoteCandidateIPAddr, remoteCandidate.port);
+                        remoteCandidate.SetDestinationEndPoint(remoteEP);
+                    }
+                }
+            }
+            else
+            {
+                var remoteEP = new IPEndPoint(remoteCandidateIPAddr, remoteCandidate.port);
+                remoteCandidate.SetDestinationEndPoint(remoteEP);
+            }
+
+            // If the remote candidate is resolvable create a new checklist entry.
+            if (remoteCandidate.DestinationEndPoint != null)
+            {
+                bool supportsIPv4 = true;
+                bool supportsIPv6 = false;
+
+                if (localCandidate.type == RTCIceCandidateType.relay)
+                {
+                    supportsIPv4 = localCandidate.DestinationEndPoint.AddressFamily == AddressFamily.InterNetwork;
+                    supportsIPv6 = localCandidate.DestinationEndPoint.AddressFamily == AddressFamily.InterNetworkV6;
+                }
+                else
+                {
+                    supportsIPv4 = base.RtpSocket.AddressFamily == AddressFamily.InterNetwork || base.IsDualMode;
+                    supportsIPv6 = base.RtpSocket.AddressFamily == AddressFamily.InterNetworkV6 || base.IsDualMode;
+                }
+
+                lock (_checklist)
+                {
+                    if (remoteCandidateIPAddr.AddressFamily == AddressFamily.InterNetwork && supportsIPv4 ||
+                        remoteCandidateIPAddr.AddressFamily == AddressFamily.InterNetworkV6 && supportsIPv6)
+                    {
+                        ChecklistEntry entry = new ChecklistEntry(localCandidate, remoteCandidate, IsController);
+
+                        // Because only ONE checklist is currently supported each candidate pair can be set to
+                        // a "waiting" state. If an additional checklist is ever added then only one candidate
+                        // pair with the same foundation should be set to waiting across all checklists.
+                        // See https://tools.ietf.org/html/rfc8445#section-6.1.2.6 for a somewhat convoluted
+                        // explanation and example.
+                        entry.State = ChecklistEntryState.Waiting;
+
+                        AddChecklistEntry(entry);
+                    }
+
+                    // Finally sort the checklist to put it in priority order and if necessary remove lower 
+                    // priority pairs.
+                    _checklist.Sort();
+
+                    while (_checklist.Count > MAX_CHECKLIST_ENTRIES)
+                    {
+                        _checklist.RemoveAt(_checklist.Count - 1);
+                    }
+                }
+            }
+            else
+            {
+                logger.LogWarning($"RTP ICE Channel could not create a check list entry for a remote candidate with no destination end point, {remoteCandidate}.");
+            }
+        }
+
+        /// <summary>
+        /// Attempts to add a checklist entry. If there is already an equivalent entry in the checklist
+        /// the entry may not be added or may replace an existing entry.
+        /// </summary>
+        /// <param name="entry">The new entry to attempt to add to the checklist.</param>
+        private void AddChecklistEntry(ChecklistEntry entry)
+        {
+            // Check if there is already an entry that matches the remote candidate.
+            // Note: The implementation in this class relies binding the socket used for all
+            // local candidates on a SINGLE address (typically 0.0.0.0 or [::]). Consequently
+            // there is no need to check the local candidate when determining duplicates. As long
+            // as there is one checklist entry with each remote candidate the connectivity check will
+            // work. To put it another way the local candidate information is not used on the 
+            // "Nominated" pair.
+
+            var entryRemoteEP = entry.RemoteCandidate.DestinationEndPoint;
+
+            var existingEntry = _checklist.Where(x =>
+                x.LocalCandidate.type == entry.LocalCandidate.type
+                && x.RemoteCandidate.DestinationEndPoint != null
+                && x.RemoteCandidate.DestinationEndPoint.Address.Equals(entryRemoteEP.Address)
+                && x.RemoteCandidate.DestinationEndPoint.Port == entryRemoteEP.Port
+                && x.RemoteCandidate.protocol == entry.RemoteCandidate.protocol).SingleOrDefault();
+
+            if (existingEntry != null)
+            {
+                // Don't replace an existing checklist entry if it's already acting as the nominated entry.
+                if (!existingEntry.Nominated)
+                {
+                    if (entry.Priority > existingEntry.Priority)
+                    {
+                        logger.LogDebug($"Removing lower priority entry and adding candidate pair to checklist for: {entry.RemoteCandidate}");
+                        _checklist.Remove(existingEntry);
+                        _checklist.Add(entry);
+                    }
+                    else
+                    {
+                        logger.LogDebug($"Existing checklist entry has higher priority, NOT adding entry for: {entry.RemoteCandidate}");
+                    }
+                }
+            }
+            else
+            {
+                // No existing entry.
+                logger.LogDebug($"Adding new candidate pair to checklist for: {entry.LocalCandidate.ToShortString()}->{entry.RemoteCandidate.ToShortString()}");
+                _checklist.Add(entry);
+            }
+        }
+
+        /// <summary>
+        /// The periodic logic to run to establish or monitor an ICE connection.
+        /// </summary>
+        private void DoConnectivityCheck(Object stateInfo)
+        {
+            switch (IceConnectionState)
+            {
+                case RTCIceConnectionState.@new:
+                case RTCIceConnectionState.checking:
+                    ProcessChecklist();
+                    break;
+
+                case RTCIceConnectionState.connected:
+                case RTCIceConnectionState.disconnected:
+                    // Periodic checks on the nominated peer.
+                    SendCheckOnConnectedPair(NominatedEntry);
+                    break;
+
+                case RTCIceConnectionState.failed:
+                case RTCIceConnectionState.closed:
+                    logger.LogDebug($"ICE RTP channel stopping connectivity checks in connection state {IceConnectionState}.");
+                    _connectivityChecksTimer?.Dispose();
+                    break;
+            }
+        }
+
+        /// <summary>
+        /// Processes the checklist and sends any required STUN requests to perform connectivity checks.
+        /// </summary>
+        /// <remarks>
+        /// The scheduling mechanism for ICE is specified in https://tools.ietf.org/html/rfc8445#section-6.1.4.
+        /// </remarks>
+        private async void ProcessChecklist()
+        {
+            if (IceConnectionState == RTCIceConnectionState.@new ||
+                IceConnectionState == RTCIceConnectionState.checking)
+            {
+                while (_pendingRemoteCandidates.Count() > 0)
+                {
+                    if (_pendingRemoteCandidates.TryDequeue(out var candidate))
+                    {
+                        if (_policy != RTCIceTransportPolicy.relay)
+                        {
+                            // The reason not to wait for this operation is that the ICE candidate can
+                            // contain a hostname and require a DNS lookup. There's nothing that can be done
+                            // if the DNS lookup fails so the initiate the task and then keep going with the
+                            // adding any other pending candidates and move on with processing the check list.
+                            _ = UpdateChecklist(_localChecklistCandidate, candidate);
+                        }
+
+                        // If a relay server is available add a checklist entry for it as well.
+                        if (_relayChecklistCandidate != null)
+                        {
+                            // The local relay candidate has already been checked and any hostnames 
+                            // resolved when the ICE servers were checked.
+                            await UpdateChecklist(_relayChecklistCandidate, candidate);
+                        }
+                    }
+                }
+
+                // The connection state will be set to checking when the remote ICE user and password are available.
+                // Until that happens there is no work to do.
+                if (IceConnectionState == RTCIceConnectionState.checking)
+                {
+                    if (_checklist.Count > 0)
+                    {
+                        if (RemoteIceUser == null || RemoteIcePassword == null)
+                        {
+                            logger.LogWarning("ICE RTP channel checklist processing cannot occur as either the remote ICE user or password are not set.");
+                            IceConnectionState = RTCIceConnectionState.failed;
+                        }
+                        else
+                        {
+                            lock (_checklist)
+                            {
+                                // The checklist gets sorted into priority order whenever a remote candidate and its corresponding candidate pairs
+                                // are added. At this point it can be relied upon that the checklist is correctly sorted by candidate pair priority.
+
+                                // Do a check for any timed out entries.
+                                var failedEntries = _checklist.Where(x => x.State == ChecklistEntryState.InProgress
+                                       && DateTime.Now.Subtract(x.FirstCheckSentAt).TotalSeconds > FAILED_TIMEOUT_PERIOD).ToList();
+
+                                foreach (var failedEntry in failedEntries)
+                                {
+                                    logger.LogDebug($"ICE RTP channel checks for checklist entry have timed out, state being set to failed: {failedEntry.LocalCandidate.ToShortString()}->{failedEntry.RemoteCandidate.ToShortString()}.");
+                                    failedEntry.State = ChecklistEntryState.Failed;
+                                }
+
+                                // Move on to checking for  checklist entries that need an initial check sent.
+                                var nextEntry = _checklist.Where(x => x.State == ChecklistEntryState.Waiting).FirstOrDefault();
+
+                                if (nextEntry != null)
+                                {
+                                    SendConnectivityCheck(nextEntry, false);
+                                    return;
+                                }
+
+                                // No waiting entries so check for ones requiring a retransmit.
+                                var retransmitEntry = _checklist.Where(x => x.State == ChecklistEntryState.InProgress
+                                    && DateTime.Now.Subtract(x.LastCheckSentAt).TotalMilliseconds > RTO).FirstOrDefault();
+
+                                if (retransmitEntry != null)
+                                {
+                                    SendConnectivityCheck(retransmitEntry, false);
+                                    return;
+                                }
+
+                                // If this point is reached and all entries are in a failed state then the overall result 
+                                // of the ICE check is a failure.
+                                if (IceGatheringState == RTCIceGatheringState.complete && _checklist.All(x => x.State == ChecklistEntryState.Failed))
+                                {
+                                    _checklistState = ChecklistState.Failed;
+                                    IceConnectionState = RTCIceConnectionState.failed;
+                                    OnIceConnectionStateChange?.Invoke(IceConnectionState);
+                                }
+                            }
+                        }
+                    }
+                }
+            }
+        }
+
+        /// <summary>
+        /// Sets the nominated checklist entry. This action completes the checklist processing and 
+        /// indicates the connection checks were successful.
+        /// </summary>
+        /// <param name="entry">The checklist entry that was nominated.</param>
+        private void SetNominatedEntry(ChecklistEntry entry)
+        {
+            _connectedAt = DateTime.Now;
+            int duration = (int)_connectedAt.Subtract(_startedGatheringAt).TotalMilliseconds;
+
+            logger.LogInformation($"ICE RTP channel connected after {duration:0.##}ms {entry.LocalCandidate.ToShortString()}->{entry.RemoteCandidate.ToShortString()}.");
+
+            entry.Nominated = true;
+            entry.LastConnectedResponseAt = DateTime.Now;
+            _checklistState = ChecklistState.Completed;
+            _connectivityChecksTimer.Change(CONNECTED_CHECK_PERIOD * 1000, CONNECTED_CHECK_PERIOD * 1000);
+            NominatedEntry = entry;
+            IceConnectionState = RTCIceConnectionState.connected;
+            OnIceConnectionStateChange?.Invoke(RTCIceConnectionState.connected);
+        }
+
+        /// <summary>
+        /// Performs a connectivity check for a single candidate pair entry.
+        /// </summary>
+        /// <param name="candidatePair">The candidate pair to perform a connectivity check for.</param>
+        /// <param name="setUseCandidate">If true indicates we are acting as the "controlling" ICE agent
+        /// and are nominating this candidate as the chosen one.</param>
+        /// <remarks>As specified in https://tools.ietf.org/html/rfc8445#section-7.2.4.
+        /// 
+        /// Relay candidates are a special (and more difficult) case. The extra steps required to send packets via
+        /// a TURN server are:
+        /// - A Channel Bind request needs to be sent for each peer end point the channel will be used to
+        ///   communicate with.
+        /// - Packets need to be sent and received as TURN Channel Data messages.
+        /// </remarks>
+        private void SendConnectivityCheck(ChecklistEntry candidatePair, bool setUseCandidate)
+        {
+            if (candidatePair.FirstCheckSentAt == DateTime.MinValue)
+            {
+                candidatePair.FirstCheckSentAt = DateTime.Now;
+                candidatePair.State = ChecklistEntryState.InProgress;
+            }
+
+            candidatePair.LastCheckSentAt = DateTime.Now;
+            candidatePair.ChecksSent++;
+            candidatePair.RequestTransactionID = Crypto.GetRandomString(STUNHeader.TRANSACTION_ID_LENGTH);
+
+            bool isRelayCheck = candidatePair.LocalCandidate.type == RTCIceCandidateType.relay;
+
+            if (isRelayCheck && candidatePair.TurnPermissionsResponseAt == DateTime.MinValue)
+            {
+                if (candidatePair.TurnPermissionsRequestSent >= IceServer.MAX_REQUESTS)
+                {
+                    logger.LogWarning($"ICE RTP channel failed to get a Create Permissions response from {candidatePair.LocalCandidate.IceServer._uri} after {candidatePair.TurnPermissionsRequestSent} attempts.");
+                    candidatePair.State = ChecklistEntryState.Failed;
+                }
+                else
+                {
+                    // Send Create Permissions request to TURN server for remote candidate.
+                    candidatePair.TurnPermissionsRequestSent++;
+                    logger.LogDebug($"ICE RTP channel sending TURN permissions request {candidatePair.TurnPermissionsRequestSent} to server {candidatePair.LocalCandidate.IceServer._uri} for peer {candidatePair.RemoteCandidate.DestinationEndPoint} (TxID: {candidatePair.RequestTransactionID}).");
+                    SendTurnCreatePermissionsRequest(candidatePair.RequestTransactionID, candidatePair.LocalCandidate.IceServer, candidatePair.RemoteCandidate.DestinationEndPoint);
+                }
+            }
+            else
+            {
+                if (candidatePair.LocalCandidate.type == RTCIceCandidateType.relay)
+                {
+                    IPEndPoint relayServerEP = candidatePair.LocalCandidate.IceServer.ServerEndPoint;
+                    logger.LogDebug($"ICE RTP channel sending connectivity check for {candidatePair.LocalCandidate.ToShortString()}->{candidatePair.RemoteCandidate.ToShortString()} from {base.RTPLocalEndPoint} to relay at {relayServerEP} (use candidate {setUseCandidate}).");
+                }
+                else
+                {
+                    IPEndPoint remoteEndPoint = candidatePair.RemoteCandidate.DestinationEndPoint;
+                    logger.LogDebug($"ICE RTP channel sending connectivity check for {candidatePair.LocalCandidate.ToShortString()}->{candidatePair.RemoteCandidate.ToShortString()} from {base.RTPLocalEndPoint} to {remoteEndPoint} (use candidate {setUseCandidate}).");
+                }
+
+                SendSTUNBindingRequest(candidatePair, setUseCandidate);
+            }
+        }
+
+        /// <summary>
+        /// Builds and sends a STUN binding request to a remote peer based on the candidate pair properties.
+        /// </summary>
+        /// <param name="candidatePair">The candidate pair identifying the remote peer to send the STUN Binding Request
+        /// to.</param>
+        /// <param name="setUseCandidate">Set to true to add a "UseCandidate" attribute to the STUN request.</param>
+        private void SendSTUNBindingRequest(ChecklistEntry candidatePair, bool setUseCandidate)
+        {
+            STUNMessage stunRequest = new STUNMessage(STUNMessageTypesEnum.BindingRequest);
+            stunRequest.Header.TransactionId = Encoding.ASCII.GetBytes(candidatePair.RequestTransactionID);
+            stunRequest.AddUsernameAttribute(RemoteIceUser + ":" + LocalIceUser);
+            stunRequest.Attributes.Add(new STUNAttribute(STUNAttributeTypesEnum.Priority, BitConverter.GetBytes(candidatePair.Priority)));
+
+            if (setUseCandidate)
+            {
+                stunRequest.Attributes.Add(new STUNAttribute(STUNAttributeTypesEnum.UseCandidate, null));
+            }
+
+            byte[] stunReqBytes = stunRequest.ToByteBufferStringKey(RemoteIcePassword, true);
+
+            if (candidatePair.LocalCandidate.type == RTCIceCandidateType.relay)
+            {
+                IPEndPoint relayServerEP = candidatePair.LocalCandidate.IceServer.ServerEndPoint;
+                SendRelay(RTPChannelSocketsEnum.RTP, candidatePair.RemoteCandidate.DestinationEndPoint, stunReqBytes, relayServerEP);
+            }
+            else
+            {
+                IPEndPoint remoteEndPoint = candidatePair.RemoteCandidate.DestinationEndPoint;
+                base.Send(RTPChannelSocketsEnum.RTP, remoteEndPoint, stunReqBytes);
+            }
+        }
+
+        /// <summary>
+        /// Builds and sends the connectivity check on a candidate pair that is set
+        /// as the current nominated, connected pair.
+        /// </summary>
+        /// <param name="candidatePair">The pair to send the connectivity check on.</param>
+        private void SendCheckOnConnectedPair(ChecklistEntry candidatePair)
+        {
+            if (candidatePair == null)
+            {
+                logger.LogWarning("RTP ICE channel was requested to send a connectivity check on an empty candidate pair.");
+            }
+            else
+            {
+                if (DateTime.Now.Subtract(candidatePair.LastConnectedResponseAt).TotalSeconds > FAILED_TIMEOUT_PERIOD)
+                {
+                    int duration = (int)DateTime.Now.Subtract(candidatePair.LastConnectedResponseAt).TotalSeconds;
+                    logger.LogWarning($"ICE RTP channel failed after {duration:0.##}s {candidatePair.LocalCandidate.ToShortString()}->{candidatePair.RemoteCandidate.ToShortString()}.");
+
+                    IceConnectionState = RTCIceConnectionState.failed;
+                    OnIceConnectionStateChange?.Invoke(IceConnectionState);
+
+                    _connectivityChecksTimer?.Dispose();
+                }
+                else
+                {
+                    if (DateTime.Now.Subtract(candidatePair.LastConnectedResponseAt).TotalSeconds > DISCONNECTED_TIMEOUT_PERIOD)
+                    {
+                        if (IceConnectionState == RTCIceConnectionState.connected)
+                        {
+                            int duration = (int)DateTime.Now.Subtract(candidatePair.LastConnectedResponseAt).TotalSeconds;
+                            logger.LogWarning($"ICE RTP channel disconnected after {duration:0.##}s {candidatePair.LocalCandidate.ToShortString()}->{candidatePair.RemoteCandidate.ToShortString()}.");
+
+                            IceConnectionState = RTCIceConnectionState.disconnected;
+                            OnIceConnectionStateChange?.Invoke(IceConnectionState);
+                        }
+                    }
+                    else if (IceConnectionState != RTCIceConnectionState.connected)
+                    {
+                        logger.LogDebug($"ICE RTP channel has re-connected {candidatePair.LocalCandidate.ToShortString()}->{candidatePair.RemoteCandidate.ToShortString()}.");
+
+                        // Re-connected.
+                        IceConnectionState = RTCIceConnectionState.connected;
+                        OnIceConnectionStateChange?.Invoke(IceConnectionState);
+                    }
+
+                    candidatePair.LastCheckSentAt = DateTime.Now;
+                    candidatePair.ChecksSent++;
+                    candidatePair.RequestTransactionID = Crypto.GetRandomString(STUNHeader.TRANSACTION_ID_LENGTH);
+
+                    SendSTUNBindingRequest(candidatePair, false);
+                }
+            }
+        }
+
+        /// <summary>
+        /// Processes a received STUN request or response.
+        /// </summary>
+        /// <remarks>
+        /// Actions to take on a successful STUN response https://tools.ietf.org/html/rfc8445#section-7.2.5.3
+        /// - Discover peer reflexive remote candidates as per https://tools.ietf.org/html/rfc8445#section-7.2.5.3.1.
+        /// - Construct a valid pair which means match a candidate pair in the check list and mark it as valid (since a successful STUN exchange 
+        ///   has now taken place on it). A new entry may need to be created for this pair for a peer reflexive candidate.
+        /// - Update state of candidate pair that generated the check to Succeeded.
+        /// - If the controlling candidate set the USE_CANDIDATE attribute then the ICE agent that receives the successful response sets the nominated
+        ///   flag of the pair to true. Once the nominated flag is set it concludes the ICE processing for that component.
+        /// </remarks>
+        /// <param name="stunMessage">The STUN message received.</param>
+        /// <param name="remoteEndPoint">The remote end point the STUN packet was received from.</param>
+        public async Task ProcessStunMessage(STUNMessage stunMessage, IPEndPoint remoteEndPoint, bool wasRelayed)
+        {
+            remoteEndPoint = (!remoteEndPoint.Address.IsIPv4MappedToIPv6) ? remoteEndPoint : new IPEndPoint(remoteEndPoint.Address.MapToIPv4(), remoteEndPoint.Port);
+
+            OnStunMessageReceived?.Invoke(stunMessage, remoteEndPoint, wasRelayed);
+
+            // Check if the  STUN message is for an ICE server check.
+            var iceServer = GetIceServerForTransactionID(stunMessage.Header.TransactionId);
+            if (iceServer != null)
+            {
+                bool candidatesAvailable = iceServer.GotStunResponse(stunMessage, remoteEndPoint);
+                if (candidatesAvailable)
+                {
+                    // Safe to wait here as the candidates from an ICE server will always be IP addresses only,
+                    // no DNS lookups required.
+                    await AddCandidatesForIceServer(iceServer);
+                }
+            }
+            else
+            {
+                // If the STUN message isn't for an ICE server then it needs to be matched against a remote
+                // candidate and a checklist entry and if no match a "peer reflexive" candidate may need to
+                // be created.
+                if (stunMessage.Header.MessageType == STUNMessageTypesEnum.BindingRequest)
+                {
+                    GotStunBindingRequest(stunMessage, remoteEndPoint, wasRelayed);
+                }
+                else if (stunMessage.Header.MessageClass == STUNClassTypesEnum.ErrorResponse ||
+                         stunMessage.Header.MessageClass == STUNClassTypesEnum.SuccessResponse)
+                {
+                    // Correlate with request using transaction ID as per https://tools.ietf.org/html/rfc8445#section-7.2.5.
+                    var matchingChecklistEntry = GetChecklistEntryForStunResponse(stunMessage.Header.TransactionId);
+
+                    if (matchingChecklistEntry == null)
+                    {
+                        logger.LogWarning($"ICE RTP channel received a STUN {stunMessage.Header.MessageType} with a transaction ID that did not match a checklist entry.");
+                    }
+                    else
+                    {
+                        matchingChecklistEntry.GotStunResponse(stunMessage, remoteEndPoint);
+
+                        if (_checklistState == ChecklistState.Running &&
+                            stunMessage.Header.MessageType == STUNMessageTypesEnum.BindingSuccessResponse)
+                        {
+                            if (matchingChecklistEntry.Nominated)
+                            {
+                                logger.LogDebug($"ICE RTP channel remote peer nominated entry from binding response {matchingChecklistEntry.RemoteCandidate.ToShortString()}");
+
+                                // This is the response to a connectivity check that had the "UseCandidate" attribute set.
+                                SetNominatedEntry(matchingChecklistEntry);
+                            }
+                            else if (IsController && !_checklist.Any(x => x.Nominated))
+                            {
+                                // If we are the controlling ICE agent it's up to us to decide when to nominate a candidate pair to use for the connection.
+                                // For the lack of a more sophisticated approach use whichever pair gets the first successful STUN exchange. If needs be 
+                                // the selection algorithm can improve over time.
+                                matchingChecklistEntry.Nominated = true;
+                                SendConnectivityCheck(matchingChecklistEntry, true);
+                            }
+                        }
+                    }
+                }
+                else
+                {
+                    logger.LogWarning($"ICE RTP channel received an unexpected STUN message {stunMessage.Header.MessageType} from {remoteEndPoint}.");
+                }
+            }
+        }
+
+        /// <summary>
+        /// Handles STUN binding requests received from remote candidates as part of the
+        /// ICE connectivity checks.
+        /// </summary>
+        /// <param name="bindingRequest">The binding request received.</param>
+        /// <param name="remoteEndPoint">The end point the request was received from.</param>
+        /// <param name="wasRelayed">True of the request was relayed via the TURN server in use
+        /// by this ICE channel (i.e. the ICE server that this channel is acting as the client with).</param>
+        private void GotStunBindingRequest(STUNMessage bindingRequest, IPEndPoint remoteEndPoint, bool wasRelayed)
+        {
+            if (_policy == RTCIceTransportPolicy.relay && !wasRelayed)
+            {
+                // If the policy is "relay only" then direct binding requests are accepted.
+                logger.LogWarning($"ICE RTP channel rejecting non-relayed STUN binding request from {remoteEndPoint}.");
+
+                STUNMessage stunErrResponse = new STUNMessage(STUNMessageTypesEnum.BindingErrorResponse);
+                stunErrResponse.Header.TransactionId = bindingRequest.Header.TransactionId;
+                Send(RTPChannelSocketsEnum.RTP, remoteEndPoint, stunErrResponse.ToByteBuffer(null, false));
+            }
+            else
+            {
+                bool result = bindingRequest.CheckIntegrity(Encoding.UTF8.GetBytes(LocalIcePassword));
+
+                if (!result)
+                {
+                    // Send STUN error response.
+                    logger.LogWarning($"ICE RTP channel STUN binding request from {remoteEndPoint} failed an integrity check, rejecting.");
+                    STUNMessage stunErrResponse = new STUNMessage(STUNMessageTypesEnum.BindingErrorResponse);
+                    stunErrResponse.Header.TransactionId = bindingRequest.Header.TransactionId;
+                    Send(RTPChannelSocketsEnum.RTP, remoteEndPoint, stunErrResponse.ToByteBuffer(null, false));
+                }
+                else
+                {
+                    ChecklistEntry matchingChecklistEntry = null;
+
+                    // Find the checklist entry for this remote candidate and update its status.
+                    lock (_checklist)
+                    {
+                        // The matching checklist entry is chosen as:
+                        // - The entry that has a remote candidate with an end point that matches the endpoint this STUN request came from,
+                        // - And if the STUN request was relayed through a TURN server then only match is the checklist local candidate is 
+                        //   also a relay type. It is possible for the same remote end point to send STUN requests directly and via a TURN server.
+                        matchingChecklistEntry = _checklist.Where(x => x.RemoteCandidate.IsEquivalentEndPoint(RTCIceProtocol.udp, remoteEndPoint) &&
+                         (!wasRelayed || x.LocalCandidate.type == RTCIceCandidateType.relay)
+                         ).FirstOrDefault();
+                    }
+
+                    if (matchingChecklistEntry == null && (_remoteCandidates == null || !_remoteCandidates.Any(x => x.IsEquivalentEndPoint(RTCIceProtocol.udp, remoteEndPoint))))
+                    {
+                        // This STUN request has come from a socket not in the remote ICE candidates list. 
+                        // Add a new remote peer reflexive candidate. 
+                        RTCIceCandidate peerRflxCandidate = new RTCIceCandidate(new RTCIceCandidateInit());
+                        peerRflxCandidate.SetAddressProperties(RTCIceProtocol.udp, remoteEndPoint.Address, (ushort)remoteEndPoint.Port, RTCIceCandidateType.prflx, null, 0);
+                        peerRflxCandidate.SetDestinationEndPoint(remoteEndPoint);
+                        logger.LogDebug($"Adding peer reflex ICE candidate for {remoteEndPoint}.");
+                        _remoteCandidates.Add(peerRflxCandidate);
+
+                        // Add a new entry to the check list for the new peer reflexive candidate.
+                        ChecklistEntry entry = new ChecklistEntry((wasRelayed) ? _relayChecklistCandidate : _localChecklistCandidate,
+                            peerRflxCandidate, IsController);
+                        entry.State = ChecklistEntryState.Waiting;
+
+                        if (wasRelayed)
+                        {
+                            // No need to send a TURN permissions request given this request was already successfully relayed.
+                            entry.TurnPermissionsRequestSent = 1;
+                            entry.TurnPermissionsResponseAt = DateTime.Now;
+                        }
+
+                        AddChecklistEntry(entry);
+
+                        matchingChecklistEntry = entry;
+                    }
+
+                    if (matchingChecklistEntry == null)
+                    {
+                        logger.LogWarning("ICE RTP channel STUN request matched a remote candidate but NOT a checklist entry.");
+                        STUNMessage stunErrResponse = new STUNMessage(STUNMessageTypesEnum.BindingErrorResponse);
+                        stunErrResponse.Header.TransactionId = bindingRequest.Header.TransactionId;
+                        Send(RTPChannelSocketsEnum.RTP, remoteEndPoint, stunErrResponse.ToByteBuffer(null, false));
+                    }
+                    else
+                    {
+                        // The UseCandidate attribute is only meant to be set by the "Controller" peer. This implementation
+                        // will accept it irrespective of the peer roles. If the remote peer wants us to use a certain remote
+                        // end point then so be it.
+                        if (bindingRequest.Attributes.Any(x => x.AttributeType == STUNAttributeTypesEnum.UseCandidate) &&
+                            IceConnectionState != RTCIceConnectionState.connected)
+                        {
+                            // If we are the "controlled" agent and get a "use candidate" attribute that sets the matching candidate as nominated 
+                            // as per https://tools.ietf.org/html/rfc8445#section-7.3.1.5.
+                            logger.LogDebug($"ICE RTP channel remote peer nominated entry from binding request: {matchingChecklistEntry.RemoteCandidate.ToShortString()}");
+                            SetNominatedEntry(matchingChecklistEntry);
+                        }
+
+                        STUNMessage stunResponse = new STUNMessage(STUNMessageTypesEnum.BindingSuccessResponse);
+                        stunResponse.Header.TransactionId = bindingRequest.Header.TransactionId;
+                        stunResponse.AddXORMappedAddressAttribute(remoteEndPoint.Address, remoteEndPoint.Port);
+                        byte[] stunRespBytes = stunResponse.ToByteBufferStringKey(LocalIcePassword, true);
+
+                        if (wasRelayed)
+                        {
+                            SendRelay(RTPChannelSocketsEnum.RTP, remoteEndPoint, stunRespBytes, matchingChecklistEntry.LocalCandidate.IceServer.ServerEndPoint);
+                        }
+                        else
+                        {
+                            Send(RTPChannelSocketsEnum.RTP, remoteEndPoint, stunRespBytes);
+                        }
+                    }
+                }
+            }
+        }
+
+        /// <summary>
+        /// Attempts to get the matching checklist entry for the transaction ID in a STUN response.
+        /// </summary>
+        /// <param name="transactionID">The STUN response transaction ID.</param>
+        /// <returns>A checklist entry or null if there was no match.</returns>
+        private ChecklistEntry GetChecklistEntryForStunResponse(byte[] transactionID)
+        {
+            string txID = Encoding.ASCII.GetString(transactionID);
+            ChecklistEntry matchingChecklistEntry = null;
+
+            lock (_checklist)
+            {
+                matchingChecklistEntry = _checklist.Where(x => x.RequestTransactionID == txID).FirstOrDefault();
+            }
+
+            return matchingChecklistEntry;
+        }
+
+        /// <summary>
+        /// Checks a STUN response transaction ID to determine if it matches a check being carried
+        /// out for an ICE server.
+        /// </summary>
+        /// <param name="transactionID">The transaction ID from the STUN response.</param>
+        /// <returns>If found a matching state object or null if not.</returns>
+        private IceServer GetIceServerForTransactionID(byte[] transactionID)
+        {
+            if (_iceServerConnections == null || _iceServerConnections.Count == 0)
+            {
+                return null;
+            }
+            else
+            {
+                string txID = Encoding.ASCII.GetString(transactionID);
+
+                var entry = _iceServerConnections
+                           .Where(x => x.Value.IsTransactionIDMatch(txID))
+                           .SingleOrDefault();
+
+                if (!entry.Equals(default(KeyValuePair<STUNUri, IceServer>)))
+                {
+                    return entry.Value;
+                }
+                else
+                {
+                    return null;
+                }
+            }
+        }
+
+        /// <summary>
+        /// Sends a STUN binding request to an ICE server.
+        /// </summary>
+        /// <param name="iceServer">The ICE server to send the request to.</param>
+        /// <returns>The result of the send attempt. Note this is the return code from the
+        /// socket send call and not the result code from the STUN response.</returns>
+        private SocketError SendStunBindingRequest(IceServer iceServer)
+        {
+            iceServer.OutstandingRequestsSent += 1;
+            iceServer.LastRequestSentAt = DateTime.Now;
+
+            // Send a STUN binding request.
+            STUNMessage stunRequest = new STUNMessage(STUNMessageTypesEnum.BindingRequest);
+            stunRequest.Header.TransactionId = Encoding.ASCII.GetBytes(iceServer.TransactionID);
+            byte[] stunReqBytes = stunRequest.ToByteBuffer(null, false);
+
+            var sendResult = base.Send(RTPChannelSocketsEnum.RTP, iceServer.ServerEndPoint, stunReqBytes);
+
+            if (sendResult != SocketError.Success)
+            {
+                logger.LogWarning($"Error sending STUN server binding request {iceServer.OutstandingRequestsSent} for " +
+                    $"{iceServer._uri} to {iceServer.ServerEndPoint}. {sendResult}.");
+            }
+
+            return sendResult;
+        }
+
+        /// <summary>
+        /// Sends an allocate request to a TURN server.
+        /// </summary>
+        /// <param name="iceServer">The TURN server to send the request to.</param>
+        /// <returns>The result from the socket send (not the response code from the TURN server).</returns>
+        private SocketError SendTurnAllocateRequest(IceServer iceServer)
+        {
+            iceServer.OutstandingRequestsSent += 1;
+            iceServer.LastRequestSentAt = DateTime.Now;
+
+            STUNMessage allocateRequest = new STUNMessage(STUNMessageTypesEnum.Allocate);
+            allocateRequest.Header.TransactionId = Encoding.ASCII.GetBytes(iceServer.TransactionID);
+            //allocateRequest.Attributes.Add(new STUNAttribute(STUNAttributeTypesEnum.Lifetime, 3600));
+            allocateRequest.Attributes.Add(new STUNAttribute(STUNAttributeTypesEnum.RequestedTransport, STUNAttributeConstants.UdpTransportType));
+
+            byte[] allocateReqBytes = null;
+
+            if (iceServer.Nonce != null && iceServer.Realm != null && iceServer._username != null && iceServer._password != null)
+            {
+                allocateReqBytes = GetAuthenticatedStunRequest(allocateRequest, iceServer._username, iceServer.Realm, iceServer._password, iceServer.Nonce);
+            }
+            else
+            {
+                allocateReqBytes = allocateRequest.ToByteBuffer(null, false);
+            }
+
+            var sendResult = base.Send(RTPChannelSocketsEnum.RTP, iceServer.ServerEndPoint, allocateReqBytes);
+
+            if (sendResult != SocketError.Success)
+            {
+                logger.LogWarning($"Error sending TURN Allocate request {iceServer.OutstandingRequestsSent} for " +
+                    $"{iceServer._uri} to {iceServer.ServerEndPoint}. {sendResult}.");
+            }
+
+            return sendResult;
+        }
+
+        /// <summary>
+        /// Sends a create permissions request to a TURN server for a peer end point.
+        /// </summary>
+        /// <param name="transactionID">The transaction ID to set on the request. This
+        /// gets used to match responses back to the sender.</param>
+        /// <param name="iceServer">The ICE server to send the request to.</param>
+        /// <param name="peerEndPoint">The peer end point to request the channel bind for.</param>
+        /// <returns>The result from the socket send (not the response code from the TURN server).</returns>
+        private SocketError SendTurnCreatePermissionsRequest(string transactionID, IceServer iceServer, IPEndPoint peerEndPoint)
+        {
+            STUNMessage permissionsRequest = new STUNMessage(STUNMessageTypesEnum.CreatePermission);
+            permissionsRequest.Header.TransactionId = Encoding.ASCII.GetBytes(transactionID);
+            permissionsRequest.Attributes.Add(new STUNXORAddressAttribute(STUNAttributeTypesEnum.XORPeerAddress, peerEndPoint.Port, peerEndPoint.Address));
+
+            byte[] createPermissionReqBytes = null;
+
+            if (iceServer.Nonce != null && iceServer.Realm != null && iceServer._username != null && iceServer._password != null)
+            {
+                createPermissionReqBytes = GetAuthenticatedStunRequest(permissionsRequest, iceServer._username, iceServer.Realm, iceServer._password, iceServer.Nonce);
+            }
+            else
+            {
+                createPermissionReqBytes = permissionsRequest.ToByteBuffer(null, false);
+            }
+
+            var sendResult = base.Send(RTPChannelSocketsEnum.RTP, iceServer.ServerEndPoint, createPermissionReqBytes);
+
+            if (sendResult != SocketError.Success)
+            {
+                logger.LogWarning($"Error sending TURN Create Permissions request {iceServer.OutstandingRequestsSent} for " +
+                    $"{iceServer._uri} to {iceServer.ServerEndPoint}. {sendResult}.");
+            }
+
+            return sendResult;
+        }
+
+        /// <summary>
+        /// Adds the authentication fields to a STUN request.
+        /// </summary>
+        /// <returns>The serialised STUN request.</returns>
+        private byte[] GetAuthenticatedStunRequest(STUNMessage stunRequest, string username, byte[] realm, string password, byte[] nonce)
+        {
+            stunRequest.Attributes.Add(new STUNAttribute(STUNAttributeTypesEnum.Nonce, nonce));
+            stunRequest.Attributes.Add(new STUNAttribute(STUNAttributeTypesEnum.Realm, realm));
+            stunRequest.AddUsernameAttribute(username);
+
+            // See https://tools.ietf.org/html/rfc5389#section-15.4
+            string key = $"{username}:{Encoding.UTF8.GetString(realm)}:{password}";
+            MD5 md5 = new MD5CryptoServiceProvider();
+            byte[] md5Hash = md5.ComputeHash(Encoding.UTF8.GetBytes(key));
+
+            return stunRequest.ToByteBuffer(md5Hash, true);
+        }
+
+        /// <summary>
+        /// Event handler for packets received on the RTP UDP socket. This channel will detect STUN messages
+        /// and extract STUN messages to deal with ICE connectivity checks and TURN relays.
+        /// </summary>
+        /// <param name="receiver">The UDP receiver the packet was received on.</param>
+        /// <param name="localPort">The local port it was received on.</param>
+        /// <param name="remoteEndPoint">The remote end point of the sender.</param>
+        /// <param name="packet">The raw packet received (note this may not be RTP if other protocols are being multiplexed).</param>
+        protected override void OnRTPPacketReceived(UdpReceiver receiver, int localPort, IPEndPoint remoteEndPoint, byte[] packet)
+        {
+            if (packet?.Length > 0)
+            {
+                bool wasRelayed = false;
+
+                if (packet[0] == 0x00 && packet[1] == 0x17)
+                {
+                    wasRelayed = true;
+
+                    // TURN data indication. Extract the data payload and adjust the end point.
+                    var dataIndication = STUNMessage.ParseSTUNMessage(packet, packet.Length);
+                    var dataAttribute = dataIndication.Attributes.Where(x => x.AttributeType == STUNAttributeTypesEnum.Data).FirstOrDefault();
+                    packet = dataAttribute?.Value;
+
+                    var peerAddrAttribute = dataIndication.Attributes.Where(x => x.AttributeType == STUNAttributeTypesEnum.XORPeerAddress).FirstOrDefault();
+                    remoteEndPoint = (peerAddrAttribute as STUNXORAddressAttribute)?.GetIPEndPoint();
+                }
+
+                base.LastRtpDestination = remoteEndPoint;
+
+                if (packet[0] == 0x00 || packet[0] == 0x01)
+                {
+                    // STUN packet.
+                    var stunMessage = STUNMessage.ParseSTUNMessage(packet, packet.Length);
+                    _ = ProcessStunMessage(stunMessage, remoteEndPoint, wasRelayed);
+                }
+                else
+                {
+                    OnRTPDataReceived?.Invoke(localPort, remoteEndPoint, packet);
+                }
+            }
+        }
+
+        /// <summary>
+        /// Sends a packet via a TURN relay server.
+        /// </summary>
+        /// <param name="sendOn">The local socket to send the packet from.</param>
+        /// <param name="dstEndPoint">The peer destination end point.</param>
+        /// <param name="buffer">The data to send to the peer.</param>
+        /// <param name="relayEndPoint">The TURN server end point to send the relayed request to.</param>
+        /// <returns></returns>
+        private SocketError SendRelay(RTPChannelSocketsEnum sendOn, IPEndPoint dstEndPoint, byte[] buffer, IPEndPoint relayEndPoint)
+        {
+            STUNMessage sendReq = new STUNMessage(STUNMessageTypesEnum.SendIndication);
+            sendReq.AddXORPeerAddressAttribute(dstEndPoint.Address, dstEndPoint.Port);
+            sendReq.Attributes.Add(new STUNAttribute(STUNAttributeTypesEnum.Data, buffer));
+
+            return base.Send(sendOn, relayEndPoint, sendReq.ToByteBuffer(null, false));
+        }
+
+        /// <summary>
+        /// The send method for the RTP ICE channel. The sole purpose of this overload is to package up
+        /// sends that need to be relayed via a TURN server. If the connected channel is not a relay then
+        /// the send can be passed straight through to the underlying RTP channel.
+        /// </summary>
+        /// <param name="sendOn">The socket to send on. Can be the RTP or Control socket.</param>
+        /// <param name="dstEndPoint">The destination end point to send to.</param>
+        /// <param name="buffer">The data to send.</param>
+        /// <returns>The result of initiating the send. This result does not reflect anything about
+        /// whether the remote party received the packet or not.</returns>
+        internal override SocketError Send(RTPChannelSocketsEnum sendOn, IPEndPoint dstEndPoint, byte[] buffer)
+        {
+            if (NominatedEntry != null && NominatedEntry.LocalCandidate.type == RTCIceCandidateType.relay &&
+                NominatedEntry.LocalCandidate.IceServer != null &&
+                NominatedEntry.RemoteCandidate.DestinationEndPoint.Address.Equals(dstEndPoint.Address) &&
+                NominatedEntry.RemoteCandidate.DestinationEndPoint.Port == dstEndPoint.Port)
+            {
+                // A TURN relay channel is being used to communicate with the remote peer.
+                return SendRelay(sendOn, dstEndPoint, buffer, NominatedEntry.LocalCandidate.IceServer.ServerEndPoint);
+            }
+            else
+            {
+                return base.Send(sendOn, dstEndPoint, buffer);
+            }
+        }
+    }
+}